import os
import subprocess
import sys

import numpy as np
from setuptools import find_packages, setup
from setuptools.command.build_ext import build_ext
from Cython.Build import cythonize

is_posix = (os.name == "posix")

if is_posix:
    os_name = subprocess.check_output("uname").decode("utf8")
    if "Darwin" in os_name:
        os.environ["CFLAGS"] = "-stdlib=libc++ -std=c++11"
    else:
        os.environ["CFLAGS"] = "-std=c++11"

if os.environ.get('WITHOUT_CYTHON_OPTIMIZATIONS'):
    os.environ["CFLAGS"] += " -O0"


# Avoid a gcc warning below:
# cc1plus: warning: command line option ???-Wstrict-prototypes??? is valid
# for C/ObjC but not for C++
class BuildExt(build_ext):
    def build_extensions(self):
        if os.name != "nt" and '-Wstrict-prototypes' in self.compiler.compiler_so:
            self.compiler.compiler_so.remove('-Wstrict-prototypes')
        super().build_extensions()


def main():
    cpu_count = os.cpu_count() or 8
    version = "20230626"
    packages = find_packages(include=["hummingbot", "hummingbot.*"])
    package_data = {
        "hummingbot": [
            "core/cpp/*",
            "VERSION",
            "templates/*TEMPLATE.yml"
        ],
    }
    install_requires = [
        "0x-contract-addresses",
        "0x-contract-wrappers",
        "0x-order-utils",
        "aioconsole",
        "aiohttp",
<<<<<<< HEAD
=======
        "asyncssh",
>>>>>>> ce64301b
        "appdirs",
        "appnope",
        "async-timeout",
        "bidict",
        "base58",
        "cachetools",
        "certifi",
        "coincurve",
        "cryptography",
        "cython",
        "cytoolz",
        "commlib-py",
        "docker",
        "diff-cover",
        "dydx-python",
        "dydx-v3-python",
        "eip712-structs",
        "eth-abi",
        "eth-account",
        "eth-bloom",
        "eth-keyfile",
        "eth-typing",
        "eth-utils",
        "ethsnarks-loopring",
        "flake8",
        "hexbytes",
        "importlib-metadata",
        "injective-py"
        "mypy-extensions",
        "nose",
        "nose-exclude",
        "numpy",
        "pandas",
        "pip",
        "pre-commit",
        "prompt-toolkit",
        "psutil",
        "pydantic",
        "pyjwt",
        "pyperclip",
        "python-dateutil",
        "python-telegram-bot",
        "pyOpenSSL",
        "requests",
        "rsa",
        "ruamel-yaml",
        "scipy",
        "signalr-client-aio",
        "simplejson",
        "six",
        "sqlalchemy",
        "tabulate",
        "tzlocal",
        "ujson",
        "web3",
        "websockets",
        "yarl",
    ]

    cython_kwargs = {
        "language": "c++",
        "language_level": 3,
    }

    cython_sources = ["hummingbot/**/*.pyx"]

    if os.environ.get('WITHOUT_CYTHON_OPTIMIZATIONS'):
        compiler_directives = {
            "optimize.use_switch": False,
            "optimize.unpack_method_calls": False,
        }
    else:
        compiler_directives = {}

    if is_posix:
        cython_kwargs["nthreads"] = cpu_count

    if "DEV_MODE" in os.environ:
        version += ".dev1"
        package_data[""] = [
            "*.pxd", "*.pyx", "*.h"
        ]
        package_data["hummingbot"].append("core/cpp/*.cpp")

    if len(sys.argv) > 1 and sys.argv[1] == "build_ext" and is_posix:
        sys.argv.append(f"--parallel={cpu_count}")

    setup(name="hummingbot",
          version=version,
          description="Hummingbot",
          url="https://github.com/hummingbot/hummingbot",
          author="CoinAlpha, Inc.",
          author_email="dev@hummingbot.io",
          license="Apache 2.0",
          packages=packages,
          package_data=package_data,
          install_requires=install_requires,
          ext_modules=cythonize(cython_sources, compiler_directives=compiler_directives, **cython_kwargs),
          include_dirs=[
              np.get_include()
          ],
          scripts=[
              "bin/hummingbot.py",
              "bin/hummingbot_quickstart.py"
          ],
          cmdclass={'build_ext': BuildExt},
          )


if __name__ == "__main__":
    main()<|MERGE_RESOLUTION|>--- conflicted
+++ resolved
@@ -47,10 +47,7 @@
         "0x-order-utils",
         "aioconsole",
         "aiohttp",
-<<<<<<< HEAD
-=======
         "asyncssh",
->>>>>>> ce64301b
         "appdirs",
         "appnope",
         "async-timeout",
