--- conflicted
+++ resolved
@@ -21,15 +21,6 @@
     packages = [
         "wings",
         "wings.logger",
-<<<<<<< HEAD
-        "wings.watcher",
-        "wings.wallet",
-=======
-        "wings.data_source",
-        "wings.orderbook",
-        "wings.tracker",
-        "wings.market",
->>>>>>> 7eab23e7
         "hummingbot",
         "hummingbot.core",
         "hummingbot.strategy",
