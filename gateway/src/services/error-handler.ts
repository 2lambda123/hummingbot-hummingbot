import { Request, RequestHandler, Response, NextFunction } from 'express';

// error origination from ethers library when interracting with node
export interface NodeError extends Error {
  code: string | number;
  reason?: string;
  data?: any;
}

// custom error for http exceptions
export class HttpException extends Error {
  status: number;
  message: string;
  errorCode: number;
  constructor(status: number, message: string, errorCode: number = -1) {
    super(message);
    this.status = status;
    this.message = message;
    this.errorCode = errorCode;
  }
}

export class InitializationError extends Error {
  message: string;
  errorCode: number;
  constructor(message: string, errorCode: number) {
    super(message);
    this.message = message;
    this.errorCode = errorCode;
  }
}

export class UniswapishPriceError extends Error {
  message: string;
  constructor(message: string) {
    super(message);
    this.message = message;
  }
}

export class InvalidNonceError extends Error {
  message: string;
  errorCode: number;
  constructor(message: string, errorCode: number) {
    super(message);
    this.message = message;
    this.errorCode = errorCode;
  }
}

// Capture errors from an async route, this must wrap any route that uses async.
// For example, `app.get('/', asyncHandler(async (req, res) -> {...}))`
export const asyncHandler =
  (fn: RequestHandler) => (req: Request, res: Response, next: NextFunction) => {
    return Promise.resolve(fn(req, res, next)).catch(next);
  };

export interface TransactionError {
  errorCode: number;
  message: string;
}

export const parseTransactionGasError = (
  error: any
): TransactionError | null => {
  if ('code' in error && error.code === 'SERVER_ERROR') {
    if ('body' in error) {
      const innerError = JSON.parse(error['body']);

      if (
        'error' in innerError &&
        'code' in innerError['error'] &&
        innerError['error']['code'] === -32010 &&
        'message' in innerError['error']
      ) {
        const transactionError: TransactionError = {
          errorCode: TRANSACTION_GAS_PRICE_TOO_LOW,
          message: innerError['error']['message'],
        };

        return transactionError;
      }
    }
  }
  return null;
};

export const NETWORK_ERROR_CODE = 1001;
export const RATE_LIMIT_ERROR_CODE = 1002;
export const OUT_OF_GAS_ERROR_CODE = 1003;
export const TRANSACTION_GAS_PRICE_TOO_LOW = 1004;
export const LOAD_WALLET_ERROR_CODE = 1005;
export const TOKEN_NOT_SUPPORTED_ERROR_CODE = 1006;
export const TRADE_FAILED_ERROR_CODE = 1007;
export const SWAP_PRICE_EXCEEDS_LIMIT_PRICE_ERROR_CODE = 1008;
export const SWAP_PRICE_LOWER_THAN_LIMIT_PRICE_ERROR_CODE = 1009;
export const SERVICE_UNITIALIZED_ERROR_CODE = 1010;
export const UNKNOWN_CHAIN_ERROR_CODE = 1011;
<<<<<<< HEAD
export const UNKNOWN_TOKEN_ERROR_CODE = 1012;
export const INVALID_NONCE_ERROR_CODE = 1013;
=======
export const INVALID_NONCE_ERROR_CODE = 1012;
export const PRICE_FAILED_ERROR_CODE = 1013;
>>>>>>> b8a10977
export const UNKNOWN_ERROR_ERROR_CODE = 1099;

export const NETWORK_ERROR_MESSAGE =
  'Network error. Please check your node URL, API key, and Internet connection.';
export const RATE_LIMIT_ERROR_MESSAGE =
  'Blockchain node API rate limit exceeded.';
export const OUT_OF_GAS_ERROR_MESSAGE = 'Transaction out of gas.';
export const LOAD_WALLET_ERROR_MESSAGE = 'Failed to load wallet: ';
export const TOKEN_NOT_SUPPORTED_ERROR_MESSAGE = 'Token not supported: ';
export const TRADE_FAILED_ERROR_MESSAGE = 'Trade query failed: ';
export const INVALID_NONCE_ERROR_MESSAGE = 'Invalid Nonce provided: ';
export const SWAP_PRICE_EXCEEDS_LIMIT_PRICE_ERROR_MESSAGE = (
  price: any,
  limitPrice: any
) => `Swap price ${price} exceeds limitPrice ${limitPrice}`;

export const SWAP_PRICE_LOWER_THAN_LIMIT_PRICE_ERROR_MESSAGE = (
  price: any,
  limitPrice: any
) => `Swap price ${price} lower than limitPrice ${limitPrice}`;

export const SERVICE_UNITIALIZED_ERROR_MESSAGE = (service: any) =>
  `${service} was called before being initialized.`;

export const UNKNOWN_KNOWN_CHAIN_ERROR_MESSAGE = (chainName: any) =>
  `Unrecognized chain name ${chainName}.`;

export const UNKNOWN_ERROR_MESSAGE = 'Unknown error.';

<<<<<<< HEAD
export const UNKNOWN_TOKEN_ERROR_MESSAGE = (tokenSymbol: any) =>
  `Unrecognized token symbol ${tokenSymbol}`;
=======
export const PRICE_FAILED_ERROR_MESSAGE = 'Price query failed: ';
>>>>>>> b8a10977

export interface ErrorResponse {
  stack?: any;
  message: string;
  httpErrorCode: number;
  errorCode: number;
}

export const gatewayErrorMiddleware = (
  err: Error | NodeError | HttpException | InitializationError
): ErrorResponse => {
  const response: ErrorResponse = {
    message: err.message || UNKNOWN_ERROR_MESSAGE,
    httpErrorCode: 503,
    errorCode: UNKNOWN_ERROR_ERROR_CODE,
    stack: err.stack,
  };
  // the default http error code is 503 for an unknown error
  if (err instanceof HttpException) {
    response.httpErrorCode = err.status;
    response.errorCode = err.errorCode;
  } else if (err instanceof InitializationError) {
    response.errorCode = err.errorCode;
  } else {
    response.errorCode = UNKNOWN_ERROR_ERROR_CODE;
    response.message = UNKNOWN_ERROR_MESSAGE;

    if ('code' in err) {
      switch (typeof err.code) {
        case 'string':
          // error is from ethers library
          if (['NETWORK_ERROR', 'TIMEOUT'].includes(err.code)) {
            response.errorCode = NETWORK_ERROR_CODE;
            response.message = NETWORK_ERROR_MESSAGE;
          } else if (err.code === 'SERVER_ERROR') {
            const transactionError = parseTransactionGasError(err);
            if (transactionError) {
              response.errorCode = transactionError.errorCode;
              response.message = transactionError.message;
            } else {
              response.errorCode = NETWORK_ERROR_CODE;
              response.message = NETWORK_ERROR_MESSAGE;
            }
          }
          break;

        case 'number':
          // errors from provider, this code comes from infura
          if (err.code === -32005) {
            // we only handle rate-limit errors
            response.errorCode = RATE_LIMIT_ERROR_CODE;
            response.message = RATE_LIMIT_ERROR_MESSAGE;
          } else if (err.code === -32010) {
            response.errorCode = TRANSACTION_GAS_PRICE_TOO_LOW;
            response.message = err.message;
          }
          break;
      }
    }
  }
  return response;
};<|MERGE_RESOLUTION|>--- conflicted
+++ resolved
@@ -96,13 +96,9 @@
 export const SWAP_PRICE_LOWER_THAN_LIMIT_PRICE_ERROR_CODE = 1009;
 export const SERVICE_UNITIALIZED_ERROR_CODE = 1010;
 export const UNKNOWN_CHAIN_ERROR_CODE = 1011;
-<<<<<<< HEAD
-export const UNKNOWN_TOKEN_ERROR_CODE = 1012;
-export const INVALID_NONCE_ERROR_CODE = 1013;
-=======
 export const INVALID_NONCE_ERROR_CODE = 1012;
 export const PRICE_FAILED_ERROR_CODE = 1013;
->>>>>>> b8a10977
+export const UNKNOWN_TOKEN_ERROR_CODE = 1014;
 export const UNKNOWN_ERROR_ERROR_CODE = 1099;
 
 export const NETWORK_ERROR_MESSAGE =
@@ -132,12 +128,10 @@
 
 export const UNKNOWN_ERROR_MESSAGE = 'Unknown error.';
 
-<<<<<<< HEAD
+export const PRICE_FAILED_ERROR_MESSAGE = 'Price query failed: ';
+
 export const UNKNOWN_TOKEN_ERROR_MESSAGE = (tokenSymbol: any) =>
   `Unrecognized token symbol ${tokenSymbol}`;
-=======
-export const PRICE_FAILED_ERROR_MESSAGE = 'Price query failed: ';
->>>>>>> b8a10977
 
 export interface ErrorResponse {
   stack?: any;
