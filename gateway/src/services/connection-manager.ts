--- conflicted
+++ resolved
@@ -6,11 +6,7 @@
 import { Uniswap } from '../connectors/uniswap/uniswap';
 import { UniswapLP } from '../connectors/uniswap/uniswap.lp';
 import { Pangolin } from '../connectors/pangolin/pangolin';
-<<<<<<< HEAD
-import { Ethereumish, Uniswapish } from './common-interfaces';
-=======
 import { Ethereumish, Uniswapish, UniswapLPish } from './common-interfaces';
->>>>>>> d4593a7f
 import { Traderjoe } from '../connectors/traderjoe/traderjoe';
 
 export async function getChain(
@@ -30,42 +26,27 @@
   return chainInstance;
 }
 
-type ConnectorType<T> = T extends Uniswapish ? Uniswapish : UniswapLPish;
-
-export async function getConnector<T>(
+export async function getConnector(
   chain: string,
   network: string,
   connector: string | undefined
-<<<<<<< HEAD
-): Promise<Uniswapish | Curve> {
-  let connectorInstance: any;
-  if (chain === 'ethereum' && connector === 'uniswap')
-    connectorInstance = Uniswap.getInstance(chain, network);
-  else if (chain === 'ethereum' && connector === 'curve')
-    connectorInstance = Curve.getInstance(chain, network);
-  else if (chain === 'avalanche' && connector === 'pangolin')
-=======
-): Promise<ConnectorType<T>> {
-  let connectorInstance: Uniswapish | UniswapLPish;
+): Promise<Uniswapish | UniswapLPish | Curve> {
+  let connectorInstance: Uniswapish | UniswapLPish | Curve;
   if (chain === 'ethereum' && connector === 'uniswap') {
     connectorInstance = Uniswap.getInstance(chain, network);
   } else if (chain === 'ethereum' && connector === 'uniswapLP') {
     connectorInstance = UniswapLP.getInstance(chain, network);
+  } else if (chain === 'ethereum' && connector === 'curve') {
+    connectorInstance = Curve.getInstance(chain, network);
   } else if (chain === 'avalanche' && connector === 'pangolin') {
->>>>>>> d4593a7f
     connectorInstance = Pangolin.getInstance(chain, network);
   } else if (chain === 'avalanche' && connector === 'traderjoe') {
     connectorInstance = Traderjoe.getInstance(chain, network);
-<<<<<<< HEAD
-  else throw new Error('unsupported chain or connector');
-  if (!connectorInstance.ready) {
-=======
   } else {
     throw new Error('unsupported chain or connector');
   }
-  if (!connectorInstance.ready()) {
->>>>>>> d4593a7f
+  if (!connectorInstance.ready) {
     await connectorInstance.init();
   }
-  return connectorInstance as ConnectorType<T>;
+  return connectorInstance;
 }