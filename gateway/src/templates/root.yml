--- conflicted
+++ resolved
@@ -92,15 +92,13 @@
     configurationPath: serum.yml
     schemaPath: serum-schema.json
 
-<<<<<<< HEAD
   $namespace xrpl:
     configurationPath: xrpl.yml
     schemaPath: xrpl-schema.json
-=======
+
   $namespace cosmos:
     configurationPath: cosmos.yml
     schemaPath: cosmos-schema.json
->>>>>>> 31d0e366
 
   $namespace cronos:
     configurationPath: cronos.yml
