--- conflicted
+++ resolved
@@ -3,7 +3,7 @@
   $namespace harmony:
     configurationPath: harmony.yml
     schemaPath: harmony-schema.json
-    
+
   $namespace solana:
     configurationPath: solana.yml
     schemaPath: solana-schema.json
@@ -35,6 +35,10 @@
   $namespace ssl:
     configurationPath: ssl.yml
     schemaPath: ssl-schema.json
+
+  $namespace defira:
+    configurationPath: defira.yml
+    schemaPath: defira-schema.json
 
   $namespace pangolin:
     configurationPath: pangolin.yml
@@ -70,9 +74,6 @@
 
   $namespace openocean:
     configurationPath: openocean.yml
-<<<<<<< HEAD
-    schemaPath: openocean-schema.json
-=======
     schemaPath: openocean-schema.json
 
   $namespace defikingdoms:
@@ -93,5 +94,4 @@
 
   $namespace vvs:
       configurationPath: vvs.yml
-      schemaPath: cronos-connector-schema.json
->>>>>>> 9d8c3661
+      schemaPath: cronos-connector-schema.json