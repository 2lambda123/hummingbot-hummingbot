--- conflicted
+++ resolved
@@ -39,8 +39,6 @@
 // parse url for application/x-www-form-urlencoded
 gatewayApp.use(express.urlencoded({ extended: true }));
 
-<<<<<<< HEAD
-=======
 // logging middleware
 // skip logging path '/'
 gatewayApp.use(
@@ -51,7 +49,6 @@
   })
 );
 
->>>>>>> ea84d2b9
 // mount sub routers
 gatewayApp.use('/network', NetworkRoutes.router);
 gatewayApp.use('/evm', EVMRoutes.router);
