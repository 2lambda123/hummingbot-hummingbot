--- conflicted
+++ resolved
@@ -1,4 +1,4 @@
-import { NextFunction, Router, Request, Response } from 'express';
+import { Router, Request, Response } from 'express';
 import { Ethereum } from '../ethereum';
 import { Uniswap, ExpectedTrade } from './uniswap';
 import { ConfigManager } from '../../../services/config-manager';
@@ -6,34 +6,14 @@
 import { BigNumber } from 'ethers';
 import { latency } from '../../../services/base';
 import { ethers } from 'ethers';
-<<<<<<< HEAD
 import { Trade } from '@uniswap/sdk';
-
-export namespace UniswapRoutes {
-  export const router = Router();
-  const uniswap = new Uniswap();
-  let ethereum: Ethereum;
-
-  const verifyEthereumIsAvailable = async (
-    _req: Request,
-    _res: Response,
-    next: NextFunction
-  ) => {
-    if (!ethereum) {
-      ethereum = await Ethereum.getInstance();
-    }
-    return next();
-  };
-=======
-import { CurrencyAmount, Price, Trade } from '@uniswap/sdk';
 import { verifyEthereumIsAvailable } from '../ethereum-middlewares';
 import { verifyUniswapIsAvailable } from './uniswap-middlewares';
 
 export namespace UniswapRoutes {
   export const router = Router();
   const uniswap = Uniswap.getInstance();
-  const eth = Ethereum.getInstance();
->>>>>>> 734981b9
+  const ethereum = Ethereum.getInstance();
 
   router.use(
     asyncHandler(verifyEthereumIsAvailable),
