import { Router } from 'express';
import { asyncHandler } from '../services/error-handler';
import { DefiraConfig } from './defira/defira.config';
import { DefikingdomsConfig } from './defikingdoms/defikingdoms.config';
import { MadMeerkatConfig } from './mad_meerkat/mad_meerkat.config';
import { OpenoceanConfig } from './openocean/openocean.config';
import { PangolinConfig } from './pangolin/pangolin.config';
import { PerpConfig } from './perp/perp.config';
import { QuickswapConfig } from './quickswap/quickswap.config';
import { SerumConfig } from './serum/serum.config';
import { SushiswapConfig } from './sushiswap/sushiswap.config';
import { TraderjoeConfig } from './traderjoe/traderjoe.config';
import { UniswapConfig } from './uniswap/uniswap.config';
<<<<<<< HEAD
import { RippleDEXConfig } from './rippledex/rippledex.config';
=======
import { VVSConfig } from './vvs/vvs.config';
import { RefConfig } from './ref/ref.config';
import { PancakeSwapConfig } from './pancakeswap/pancakeswap.config';
>>>>>>> 23a9a900

export namespace ConnectorsRoutes {
  export const router = Router();

  router.get(
    '/',
    asyncHandler(async (_req, res) => {
      res.status(200).json({
        connectors: [
          {
            name: 'uniswap',
            trading_type: UniswapConfig.config.tradingTypes('swap'),
            available_networks: UniswapConfig.config.availableNetworks,
          },
          {
            name: 'uniswapLP',
            trading_type: UniswapConfig.config.tradingTypes('LP'),
            available_networks: JSON.parse(
              JSON.stringify(UniswapConfig.config.availableNetworks)
            ),
            additional_spenders: ['uniswap'],
          },
          {
            name: 'pangolin',
            trading_type: PangolinConfig.config.tradingTypes,
            available_networks: PangolinConfig.config.availableNetworks,
          },
          {
            name: 'openocean',
            trading_type: OpenoceanConfig.config.tradingTypes,
            available_networks: OpenoceanConfig.config.availableNetworks,
          },
          {
            name: 'quickswap',
            trading_type: QuickswapConfig.config.tradingTypes,
            available_networks: QuickswapConfig.config.availableNetworks,
          },
          {
            name: 'perp',
            trading_type: PerpConfig.config.tradingTypes('perp'),
            available_networks: PerpConfig.config.availableNetworks,
          },
          {
            name: 'sushiswap',
            trading_type: SushiswapConfig.config.tradingTypes,
            available_networks: SushiswapConfig.config.availableNetworks,
          },
          {
            name: 'traderjoe',
            trading_type: TraderjoeConfig.config.tradingTypes,
            available_networks: TraderjoeConfig.config.availableNetworks,
          },
          {
            name: 'defikingdoms',
            trading_type: DefikingdomsConfig.config.tradingTypes,
            available_networks: DefikingdomsConfig.config.availableNetworks,
          },
          {
            name: 'defira',
            trading_type: DefiraConfig.config.tradingTypes,
            available_networks: DefiraConfig.config.availableNetworks,
          },
          {
            name: 'serum',
            trading_type: SerumConfig.config.tradingTypes,
            available_networks: SerumConfig.config.availableNetworks,
          },
          {
<<<<<<< HEAD
            name: 'rippledex',
            trading_type: RippleDEXConfig.config.tradingTypes,
            available_networks: RippleDEXConfig.config.availableNetworks,
=======
            name: 'mad_meerkat',
            trading_type: MadMeerkatConfig.config.tradingTypes,
            available_networks: MadMeerkatConfig.config.availableNetworks,
          },
          {
            name: 'vvs',
            trading_type: VVSConfig.config.tradingTypes,
            available_networks: VVSConfig.config.availableNetworks,
          },
          {
            name: 'ref',
            trading_type: RefConfig.config.tradingTypes,
            available_networks: RefConfig.config.availableNetworks,
          },
          {
            name: 'pancakeswap',
            trading_type: PancakeSwapConfig.config.tradingTypes,
            available_networks: PancakeSwapConfig.config.availableNetworks,
>>>>>>> 23a9a900
          },
        ],
      });
    })
  );
}<|MERGE_RESOLUTION|>--- conflicted
+++ resolved
@@ -11,13 +11,10 @@
 import { SushiswapConfig } from './sushiswap/sushiswap.config';
 import { TraderjoeConfig } from './traderjoe/traderjoe.config';
 import { UniswapConfig } from './uniswap/uniswap.config';
-<<<<<<< HEAD
 import { RippleDEXConfig } from './rippledex/rippledex.config';
-=======
 import { VVSConfig } from './vvs/vvs.config';
 import { RefConfig } from './ref/ref.config';
 import { PancakeSwapConfig } from './pancakeswap/pancakeswap.config';
->>>>>>> 23a9a900
 
 export namespace ConnectorsRoutes {
   export const router = Router();
@@ -86,11 +83,11 @@
             available_networks: SerumConfig.config.availableNetworks,
           },
           {
-<<<<<<< HEAD
             name: 'rippledex',
             trading_type: RippleDEXConfig.config.tradingTypes,
             available_networks: RippleDEXConfig.config.availableNetworks,
-=======
+          },
+          {
             name: 'mad_meerkat',
             trading_type: MadMeerkatConfig.config.tradingTypes,
             available_networks: MadMeerkatConfig.config.availableNetworks,
@@ -109,7 +106,6 @@
             name: 'pancakeswap',
             trading_type: PancakeSwapConfig.config.tradingTypes,
             available_networks: PancakeSwapConfig.config.availableNetworks,
->>>>>>> 23a9a900
           },
         ],
       });
