--- conflicted
+++ resolved
@@ -33,30 +33,20 @@
 
 export async function price(req: PriceRequest): Promise<PriceResponse> {
   const chain = await getChain(req.chain, req.network);
-<<<<<<< HEAD
-  const connector: Uniswapish = <Uniswapish>(
-    await getConnector(req.chain, req.network, req.connector)
-=======
   const connector: Uniswapish = await getConnector<Uniswapish>(
     req.chain,
     req.network,
     req.connector
->>>>>>> e1cf1d4b
   );
   return uniswapPrice(chain, connector, req);
 }
 
 export async function trade(req: TradeRequest): Promise<TradeResponse> {
   const chain = await getChain(req.chain, req.network);
-<<<<<<< HEAD
-  const connector: Uniswapish = <Uniswapish>(
-    await getConnector(req.chain, req.network, req.connector)
-=======
   const connector: Uniswapish = await getConnector<Uniswapish>(
     req.chain,
     req.network,
     req.connector
->>>>>>> e1cf1d4b
   );
   return uniswapTrade(chain, connector, req);
 }
@@ -65,15 +55,10 @@
   req: AddLiquidityRequest
 ): Promise<AddLiquidityResponse> {
   const chain = await getChain(req.chain, req.network);
-<<<<<<< HEAD
-  const connector: UniswapLPish = <UniswapLPish>(
-    await getConnector(req.chain, req.network, req.connector)
-=======
   const connector: UniswapLPish = await getConnector<UniswapLPish>(
     req.chain,
     req.network,
     req.connector
->>>>>>> e1cf1d4b
   );
   return uniswapV3AddLiquidity(chain, connector, req);
 }
@@ -83,11 +68,7 @@
 ): Promise<RemoveLiquidityResponse> {
   const chain = await getChain(req.chain, req.network);
   const connector: UniswapLPish = <UniswapLPish>(
-<<<<<<< HEAD
-    await getConnector(req.chain, req.network, req.connector)
-=======
     await getConnector<UniswapLPish>(req.chain, req.network, req.connector)
->>>>>>> e1cf1d4b
   );
   return uniswapV3RemoveLiquidity(chain, connector, req);
 }
@@ -97,11 +78,7 @@
 ): Promise<RemoveLiquidityResponse> {
   const chain = await getChain(req.chain, req.network);
   const connector: UniswapLPish = <UniswapLPish>(
-<<<<<<< HEAD
-    await getConnector(req.chain, req.network, req.connector)
-=======
     await getConnector<UniswapLPish>(req.chain, req.network, req.connector)
->>>>>>> e1cf1d4b
   );
   return uniswapV3CollectEarnedFees(chain, connector, req);
 }
@@ -111,11 +88,7 @@
 ): Promise<PositionResponse> {
   const chain = await getChain(req.chain, req.network);
   const connector: UniswapLPish = <UniswapLPish>(
-<<<<<<< HEAD
-    await getConnector(req.chain, req.network, req.connector)
-=======
     await getConnector<UniswapLPish>(req.chain, req.network, req.connector)
->>>>>>> e1cf1d4b
   );
   return uniswapV3PositionInfo(chain, connector, req);
 }
@@ -125,11 +98,7 @@
 ): Promise<PoolPriceResponse> {
   const chain = await getChain(req.chain, req.network);
   const connector: UniswapLPish = <UniswapLPish>(
-<<<<<<< HEAD
-    await getConnector(req.chain, req.network, req.connector)
-=======
     await getConnector<UniswapLPish>(req.chain, req.network, req.connector)
->>>>>>> e1cf1d4b
   );
   return uniswapV3PoolPrice(chain, connector, req);
 }
@@ -139,11 +108,7 @@
 ): Promise<EstimateGasResponse> {
   const chain = await getChain(req.chain, req.network);
   const connector: Uniswapish = <Uniswapish>(
-<<<<<<< HEAD
-    await getConnector(req.chain, req.network, req.connector)
-=======
     await getConnector<Uniswapish>(req.chain, req.network, req.connector)
->>>>>>> e1cf1d4b
   );
   return uniswapEstimateGas(chain, connector);
 }