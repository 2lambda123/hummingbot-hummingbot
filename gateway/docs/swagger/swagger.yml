--- conflicted
+++ resolved
@@ -10,7 +10,7 @@
     name: 'Apache 2.0'
     url: 'http://www.apache.org/licenses/LICENSE-2.0.html'
 
-host: 'localhost:5000'
+host: 'localhost:15888'
 
 tags:
   - name: 'system'
@@ -21,19 +21,18 @@
     description: 'Manage private keys available for use in Gateway'
   - name: 'amm'
     description: 'Interact with AMM decentralized exchanges'
+  - name: 'clob'
+    description: 'Interact with CLOB decentralized exchanges'
   - name: 'amm/liquidity'
     description: 'Interact with AMM LP contracts'
   - name: 'evm'
     description: 'Interact with EVM based blockchains'
   - name: 'solana'
     description: 'Interact with the Solana blockchain'
-<<<<<<< HEAD
-=======
   - name: 'serum'
     description: 'Interact with Serum to operate on Solana blockchain'
   - name: 'near'
     description: 'Interact with the Near blockchain'
->>>>>>> 8af0125d
 
 schemes:
   - 'http'
