# you need to install to programs: curl and envsubst

# You must the following values in your command line
# export ETH_ADDRESS='<put-your-public-key-here>'
# export AVALANCHE_ADDRESS='<put-your-public-key-here>'

# -k is --insecure, this disables certificate verfication and should only be
# used for local development and testing

# Config

curl -s -X GET -k --key $GATEWAY_KEY --cert $GATEWAY_CERT https://localhost:5000/ | jq

curl -s -X GET -k --key $GATEWAY_KEY --cert $GATEWAY_CERT https://localhost:5000/connectors | jq

curl -s -X POST -k --key $GATEWAY_KEY --cert $GATEWAY_CERT -H "Content-Type: application/json" -d "$(envsubst < ./requests/config_update.json)" https://localhost:5000/config/update | jq

# Network

curl -s -X GET -k --key $GATEWAY_KEY --cert $GATEWAY_CERT https://localhost:5000/network/status | jq

curl -s -X GET -k --key $GATEWAY_KEY --cert $GATEWAY_CERT https://localhost:5000/network/config | jq

curl -s -X POST -k --key $GATEWAY_KEY --cert $GATEWAY_CERT -H "Content-Type: application/json" -d "$(envsubst < ./requests/network_poll.json)" https://localhost:5000/network/poll | jq

curl -s -X GET -k --key $GATEWAY_KEY --cert $GATEWAY_CERT "https://localhost:5000/network/tokens?chain=ethereum&network=kovan" | jq

curl -s -X POST -k --key $GATEWAY_KEY --cert $GATEWAY_CERT -H "Content-Type: application/json" -d "$(envsubst < ./requests/network_balances.json)" https://localhost:5000/network/balances | jq

curl -s -X GET -k --key $GATEWAY_KEY --cert $GATEWAY_CERT "https://localhost:5000/network/tokens?chain=polygon&network=mumbai" | jq

# Wallet

## add private keys
curl -s -X POST -k --key $GATEWAY_KEY --cert $GATEWAY_CERT -H "Content-Type: application/json" -d "$(envsubst < ./requests/add_ethereum_key.json)" https://localhost:5000/wallet/add | jq

curl -s -X POST -k --key $GATEWAY_KEY --cert $GATEWAY_CERT -H "Content-Type: application/json" -d "$(envsubst < ./requests/add_avalanche_key.json)" https://localhost:5000/wallet/add | jq

## read publick keys
curl -s -X GET -k --key $GATEWAY_KEY --cert $GATEWAY_CERT https://localhost:5000/wallet | jq

## remove keys
curl -s -X DELETE -k --key $GATEWAY_KEY --cert $GATEWAY_CERT -H "Content-Type: application/json" -d "$(envsubst < ./requests/remove_ethereum_key.json)" https://localhost:5000/wallet/remove | jq

curl -s -X DELETE -k --key $GATEWAY_KEY --cert $GATEWAY_CERT -H "Content-Type: application/json" -d "$(envsubst < ./requests/remove_avalanche_key.json)" https://localhost:5000/wallet/remove | jq

# AMM

## price

curl -s -X POST -k --key $GATEWAY_KEY --cert $GATEWAY_CERT -H "Content-Type: application/json" -d "$(envsubst < ./requests/price_uniswap.json)" https://localhost:5000/amm/price | jq

curl -s -X POST -k --key $GATEWAY_KEY --cert $GATEWAY_CERT -H "Content-Type: application/json" -d "$(envsubst < ./requests/price_traderjoe.json)" https://localhost:5000/amm/price | jq

## trade

curl -s -X POST -k --key $GATEWAY_KEY --cert $GATEWAY_CERT -H "Content-Type: application/json" -d "$(envsubst < ./requests/eth_uniswap_trade.json)" https://localhost:5000/amm/trade | jq

<<<<<<< HEAD
=======
curl -s -X POST -k --key $GATEWAY_KEY --cert $GATEWAY_CERT -H "Content-Type: application/json" -d "$(envsubst < ./requests/avalanche_traderjoe_trade.json)" https://localhost:5000/amm/trade | jq

>>>>>>> e1cf1d4b
## Lping

### add liquidity

curl -s -X POST -k --key $GATEWAY_KEY --cert $GATEWAY_CERT -H "Content-Type: application/json" -d "$(envsubst < ./requests/eth_uniswap_add_liquidity.json)" https://localhost:5000/amm/liquidity/add | jq

### remove liquidity

curl -s -X POST -k --key $GATEWAY_KEY --cert $GATEWAY_CERT -H "Content-Type: application/json" -d "$(envsubst < ./requests/eth_uniswap_position.json)" https://localhost:5000/amm/liquidity/remove | jq

### collect fees

curl -s -X POST -k --key $GATEWAY_KEY --cert $GATEWAY_CERT -H "Content-Type: application/json" -d "$(envsubst < ./requests/eth_uniswap_position.json)" https://localhost:5000/amm/liquidity/collect_fees | jq

### get position

curl -s -X POST -k --key $GATEWAY_KEY --cert $GATEWAY_CERT -H "Content-Type: application/json" -d "$(envsubst < ./requests/eth_uniswap_position.json)" https://localhost:5000/amm/liquidity/position | jq

### get pool price

curl -s -X POST -k --key $GATEWAY_KEY --cert $GATEWAY_CERT -H "Content-Type: application/json" -d "$(envsubst < ./requests/eth_uniswap_pool_price.json)" https://localhost:5000/amm/liquidity/price | jq

<<<<<<< HEAD
=======

>>>>>>> e1cf1d4b
# EVM

## nonce
curl -s -X POST -k --key $GATEWAY_KEY --cert $GATEWAY_CERT -H "Content-Type: application/json" -d "$(envsubst < ./requests/eth_nonce.json)" https://localhost:5000/evm/nonce | jq

curl -s -X POST -k --key $GATEWAY_KEY --cert $GATEWAY_CERT -H "Content-Type: application/json" -d "$(envsubst < ./requests/avalanche_nonce.json)" https://localhost:5000/evm/nonce | jq

## allowances

curl -s -X POST -k --key $GATEWAY_KEY --cert $GATEWAY_CERT -H "Content-Type: application/json" -d "$(envsubst < ./requests/eth_allowances.json)" https://localhost:5000/evm/allowances | jq

## approve

curl -s -X POST -k --key $GATEWAY_KEY --cert $GATEWAY_CERT -H "Content-Type: application/json" -d "$(envsubst < ./requests/eth_approve.json)" https://localhost:5000/evm/approve | jq

curl -s -X POST -k --key $GATEWAY_KEY --cert $GATEWAY_CERT -H "Content-Type: application/json" -d "$(envsubst < ./requests/avalanche_approve.json)" https://localhost:5000/evm/approve | jq

# Solana

## config
curl -s -X GET -k --key $GATEWAY_KEY --cert $GATEWAY_CERT https://localhost:5000/solana | jq<|MERGE_RESOLUTION|>--- conflicted
+++ resolved
@@ -56,11 +56,8 @@
 
 curl -s -X POST -k --key $GATEWAY_KEY --cert $GATEWAY_CERT -H "Content-Type: application/json" -d "$(envsubst < ./requests/eth_uniswap_trade.json)" https://localhost:5000/amm/trade | jq
 
-<<<<<<< HEAD
-=======
 curl -s -X POST -k --key $GATEWAY_KEY --cert $GATEWAY_CERT -H "Content-Type: application/json" -d "$(envsubst < ./requests/avalanche_traderjoe_trade.json)" https://localhost:5000/amm/trade | jq
 
->>>>>>> e1cf1d4b
 ## Lping
 
 ### add liquidity
@@ -83,10 +80,7 @@
 
 curl -s -X POST -k --key $GATEWAY_KEY --cert $GATEWAY_CERT -H "Content-Type: application/json" -d "$(envsubst < ./requests/eth_uniswap_pool_price.json)" https://localhost:5000/amm/liquidity/price | jq
 
-<<<<<<< HEAD
-=======
 
->>>>>>> e1cf1d4b
 # EVM
 
 ## nonce
