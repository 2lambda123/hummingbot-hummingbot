--- conflicted
+++ resolved
@@ -27,20 +27,12 @@
   await overrideConfigs.updateConfigs();
 
   eth = Ethereum.getInstance('kovan');
-<<<<<<< HEAD
-  patchEVMNonceManager(eth._nonceManager);
-=======
   patchEVMNonceManager(eth.nonceManager);
->>>>>>> 79d61132
   await eth.init();
 });
 
 beforeEach(() => {
-<<<<<<< HEAD
-  patchEVMNonceManager(eth._nonceManager);
-=======
   patchEVMNonceManager(eth.nonceManager);
->>>>>>> 79d61132
 });
 
 afterEach(() => {
@@ -48,13 +40,7 @@
 });
 
 afterAll(async () => {
-<<<<<<< HEAD
-  // await eth.nonceManager.close();
-  // await eth.txStorage.close();
-
-=======
   await eth.close();
->>>>>>> 79d61132
   await overrideConfigs.resetConfigs();
 });
 
