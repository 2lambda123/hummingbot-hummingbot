import asyncio
import json
import re
from abc import ABC, abstractmethod
from decimal import Decimal
from test.isolated_asyncio_wrapper_test_case import IsolatedAsyncioWrapperTestCase
from typing import Any, Awaitable, Callable, Dict, List, Optional, Tuple, Union
from unittest.mock import AsyncMock, patch

from aioresponses import aioresponses
from aioresponses.core import RequestCall
from bidict import bidict

from hummingbot.connector.trading_rule import TradingRule
from hummingbot.core.data_type.cancellation_result import CancellationResult
from hummingbot.core.data_type.common import OrderType, TradeType
from hummingbot.core.data_type.in_flight_order import InFlightOrder, OrderState
from hummingbot.core.data_type.trade_fee import TradeFeeBase
from hummingbot.core.event.event_logger import EventLogger
from hummingbot.core.event.events import (
    BuyOrderCompletedEvent,
    BuyOrderCreatedEvent,
    MarketEvent,
    MarketOrderFailureEvent,
    OrderCancelledEvent,
    OrderFilledEvent,
    SellOrderCreatedEvent,
)
from hummingbot.core.network_iterator import NetworkStatus


class AbstractExchangeConnectorTests:
    """
    We need to create the abstract TestCase class inside another class not inheriting from TestCase to prevent test
    frameworks from discovering and tyring to run the abstract class
    """

    class ExchangeConnectorTests(ABC, IsolatedAsyncioWrapperTestCase):
        # the level is required to receive logs from the data source logger
        level = 0

        client_order_id_prefix = "1"
        exchange_order_id_prefix = "2"

        @property
        def exchange_trading_pair(self) -> str:
            return self.exchange_symbol_for_tokens(self.base_asset, self.quote_asset)

        @property
        @abstractmethod
        def all_symbols_url(self):
            raise NotImplementedError

        @property
        @abstractmethod
        def latest_prices_url(self):
            raise NotImplementedError

        @property
        @abstractmethod
        def network_status_url(self):
            raise NotImplementedError

        @property
        @abstractmethod
        def trading_rules_url(self):
            raise NotImplementedError

        @property
        @abstractmethod
        def order_creation_url(self):
            raise NotImplementedError

        @property
        @abstractmethod
        def balance_url(self):
            raise NotImplementedError

        @property
        @abstractmethod
        def all_symbols_request_mock_response(self):
            raise NotImplementedError

        @property
        @abstractmethod
        def latest_prices_request_mock_response(self):
            raise NotImplementedError

        @property
        @abstractmethod
        def all_symbols_including_invalid_pair_mock_response(self) -> Tuple[str, Any]:
            raise NotImplementedError

        @property
        @abstractmethod
        def network_status_request_successful_mock_response(self):
            raise NotImplementedError

        @property
        @abstractmethod
        def trading_rules_request_mock_response(self):
            raise NotImplementedError

        @property
        @abstractmethod
        def trading_rules_request_erroneous_mock_response(self):
            raise NotImplementedError

        @property
        @abstractmethod
        def order_creation_request_successful_mock_response(self):
            raise NotImplementedError

        @property
        @abstractmethod
        def balance_request_mock_response_for_base_and_quote(self):
            raise NotImplementedError

        @property
        @abstractmethod
        def balance_request_mock_response_only_base(self):
            raise NotImplementedError

        @property
        @abstractmethod
        def balance_event_websocket_update(self):
            raise NotImplementedError

        @property
        @abstractmethod
        def expected_latest_price(self):
            raise NotImplementedError

        @property
        @abstractmethod
        def expected_supported_order_types(self):
            raise NotImplementedError

        @property
        @abstractmethod
        def expected_trading_rule(self):
            raise NotImplementedError

        @property
        @abstractmethod
        def expected_logged_error_for_erroneous_trading_rule(self):
            raise NotImplementedError

        @property
        @abstractmethod
        def expected_exchange_order_id(self):
            raise NotImplementedError

        @property
        @abstractmethod
        def is_order_fill_http_update_included_in_status_update(self) -> bool:
            raise NotImplementedError

        @property
        @abstractmethod
        def is_order_fill_http_update_executed_during_websocket_order_event_processing(self) -> bool:
            raise NotImplementedError

        @property
        @abstractmethod
        def expected_partial_fill_price(self) -> Decimal:
            raise NotImplementedError

        @property
        @abstractmethod
        def expected_partial_fill_amount(self) -> Decimal:
            raise NotImplementedError

        @property
        @abstractmethod
        def expected_fill_fee(self) -> TradeFeeBase:
            raise NotImplementedError

        @property
        @abstractmethod
        def expected_fill_trade_id(self) -> str:
            raise NotImplementedError

        @abstractmethod
        def exchange_symbol_for_tokens(self, base_token: str, quote_token: str) -> str:
            raise NotImplementedError

        @abstractmethod
        def create_exchange_instance(self):
            raise NotImplementedError

        @abstractmethod
        def validate_auth_credentials_present(self, request_call: RequestCall):
            raise NotImplementedError

        @abstractmethod
        def validate_order_creation_request(self, order: InFlightOrder, request_call: RequestCall):
            raise NotImplementedError

        @abstractmethod
        def validate_order_cancelation_request(self, order: InFlightOrder, request_call: RequestCall):
            raise NotImplementedError

        @abstractmethod
        def validate_order_status_request(self, order: InFlightOrder, request_call: RequestCall):
            raise NotImplementedError

        @abstractmethod
        def validate_trades_request(self, order: InFlightOrder, request_call: RequestCall):
            raise NotImplementedError

        @abstractmethod
        def configure_successful_cancelation_response(
                self,
                order: InFlightOrder,
                mock_api: aioresponses,
                callback: Optional[Callable] = lambda *args, **kwargs: None) -> str:
            """
            :return: the URL configured for the cancelation
            """
            raise NotImplementedError

        @abstractmethod
        def configure_erroneous_cancelation_response(
            self,
            order: InFlightOrder,
            mock_api: aioresponses,
            callback: Optional[Callable] = lambda *args, **kwargs: None,
        ) -> str:
            """
            :return: the URL configured for the cancelation
            """
            raise NotImplementedError

        @abstractmethod
        def configure_order_not_found_error_cancelation_response(
            self,
            order: InFlightOrder,
            mock_api: aioresponses,
            callback: Optional[Callable] = lambda *args, **kwargs: None,
        ) -> str:
            """
            :return: the URL configured for the cancelation
            """
            raise NotImplementedError

        @abstractmethod
        def configure_one_successful_one_erroneous_cancel_all_response(
                self,
                successful_order: InFlightOrder,
                erroneous_order: InFlightOrder,
                mock_api: aioresponses) -> List[str]:
            """
            :return: a list of all configured URLs for the cancelations
            """

        @abstractmethod
        def configure_completely_filled_order_status_response(
                self,
                order: InFlightOrder,
                mock_api: aioresponses,
                callback: Optional[Callable] = lambda *args, **kwargs: None) -> str:
            """
            :return: the URL configured
            """
            raise NotImplementedError

        @abstractmethod
        def configure_canceled_order_status_response(
                self,
                order: InFlightOrder,
                mock_api: aioresponses,
                callback: Optional[Callable] = lambda *args, **kwargs: None) -> Union[str, List[str]]:
            """
            :return: the URL configured
            """
            raise NotImplementedError

        @abstractmethod
        def configure_open_order_status_response(
                self,
                order: InFlightOrder,
                mock_api: aioresponses,
                callback: Optional[Callable] = lambda *args, **kwargs: None) -> str:
            """
            :return: the URL configured
            """
            raise NotImplementedError

        @abstractmethod
        def configure_http_error_order_status_response(
                self,
                order: InFlightOrder,
                mock_api: aioresponses,
                callback: Optional[Callable] = lambda *args, **kwargs: None) -> str:
            """
            :return: the URL configured
            """
            raise NotImplementedError

        @abstractmethod
        def configure_partially_filled_order_status_response(
                self,
                order: InFlightOrder,
                mock_api: aioresponses,
                callback: Optional[Callable] = lambda *args, **kwargs: None) -> str:
            """
            :return: the URL configured
            """
            raise NotImplementedError

        @abstractmethod
        def configure_order_not_found_error_order_status_response(
            self,
            order: InFlightOrder,
            mock_api: aioresponses,
            callback: Optional[Callable] = lambda *args, **kwargs: None,
        ) -> List[str]:
            """
            :return: the URL configured
            """
            raise NotImplementedError

        @abstractmethod
        def configure_partial_fill_trade_response(
                self,
                order: InFlightOrder,
                mock_api: aioresponses,
                callback: Optional[Callable] = lambda *args, **kwargs: None) -> str:
            """
            :return: the URL configured
            """
            raise NotImplementedError

        @abstractmethod
        def configure_erroneous_http_fill_trade_response(
                self,
                order: InFlightOrder,
                mock_api: aioresponses,
                callback: Optional[Callable] = lambda *args, **kwargs: None) -> str:
            """
            :return: the URL configured
            """
            raise NotImplementedError

        @abstractmethod
        def configure_full_fill_trade_response(
                self,
                order: InFlightOrder,
                mock_api: aioresponses,
                callback: Optional[Callable] = None) -> str:
            """
            :return: the URL configured
            """
            raise NotImplementedError

        @abstractmethod
        def order_event_for_new_order_websocket_update(self, order: InFlightOrder):
            raise NotImplementedError

        @abstractmethod
        def order_event_for_canceled_order_websocket_update(self, order: InFlightOrder):
            raise NotImplementedError

        @abstractmethod
        def order_event_for_full_fill_websocket_update(self, order: InFlightOrder):
            raise NotImplementedError

        @abstractmethod
        def trade_event_for_full_fill_websocket_update(self, order: InFlightOrder):
            raise NotImplementedError

        @classmethod
        def setUpClass(cls) -> None:
            super().setUpClass()
            cls.base_asset = "COINALPHA"
            cls.quote_asset = "HBOT"
            cls.trading_pair = f"{cls.base_asset}-{cls.quote_asset}"

        def setUp(self) -> None:
            super().setUp()
            self.log_records = []
            self.async_tasks: List[asyncio.Task] = []

            self.exchange = self.create_exchange_instance()

            self.exchange.logger().setLevel(1)
            self.exchange.logger().addHandler(self)
            self.exchange._order_tracker.logger().setLevel(1)
            self.exchange._order_tracker.logger().addHandler(self)
            if hasattr(self.exchange, "_time_synchronizer"):
                self.exchange._time_synchronizer.add_time_offset_ms_sample(0)
                self.exchange._time_synchronizer.logger().setLevel(1)
                self.exchange._time_synchronizer.logger().addHandler(self)

            self._initialize_event_loggers()

            self.exchange._set_trading_pair_symbol_map(
                bidict({self.exchange_symbol_for_tokens(self.base_asset, self.quote_asset): self.trading_pair}))

        async def asyncSetUp(self) -> None:
            await super().asyncSetUp()
            await asyncio.sleep(0)

        async def asyncTearDown(self) -> None:
            for task in self.async_tasks:
                task.cancel()
            await asyncio.sleep(0)
            await super().asyncTearDown()

        def tearDown(self) -> None:
            super().tearDown()

        def handle(self, record):
            self.log_records.append(record)

        def is_logged(self, log_level: str, message: str) -> bool:
            return any(record.levelname == log_level and record.getMessage() == message for record in self.log_records)

        def async_run_with_timeout(self, coroutine: Awaitable, timeout: int = 1):
            ret = self.local_event_loop.run_until_complete(asyncio.wait_for(coroutine, timeout))
            return ret

        def configure_all_symbols_response(
            self,
            mock_api: aioresponses,
            callback: Optional[Callable] = lambda *args, **kwargs: None,
        ) -> List[str]:

            url = self.all_symbols_url
            response = self.all_symbols_request_mock_response
            mock_api.get(url, body=json.dumps(response), callback=callback)
            return [url]

        def configure_trading_rules_response(
                self,
                mock_api: aioresponses,
                callback: Optional[Callable] = lambda *args, **kwargs: None,
        ) -> List[str]:

            url = self.trading_rules_url
            response = self.trading_rules_request_mock_response
            mock_api.get(url, body=json.dumps(response), callback=callback)
            return [url]

        def configure_erroneous_trading_rules_response(
                self,
                mock_api: aioresponses,
                callback: Optional[Callable] = lambda *args, **kwargs: None,
        ) -> List[str]:

            url = self.trading_rules_url
            response = self.trading_rules_request_erroneous_mock_response
            mock_api.get(url, body=json.dumps(response), callback=callback)
            return [url]

        def place_buy_order(self, amount: Decimal = Decimal("100"), price: Decimal = Decimal("10_000")):
            order_id = self.exchange.buy(
                trading_pair=self.trading_pair,
                amount=amount,
                order_type=OrderType.LIMIT,
                price=price,
            )
            return order_id

        def place_sell_order(self, amount: Decimal = Decimal("100"), price: Decimal = Decimal("10_000")):
            order_id = self.exchange.sell(
                trading_pair=self.trading_pair,
                amount=amount,
                order_type=OrderType.LIMIT,
                price=price,
            )
            return order_id

        def test_supported_order_types(self):
            supported_types = self.exchange.supported_order_types()
            self.assertEqual(self.expected_supported_order_types, supported_types)

        def test_restore_tracking_states_only_registers_open_orders(self):
            orders = []
            orders.append(InFlightOrder(
                client_order_id=self.client_order_id_prefix + "1",
                exchange_order_id=str(self.expected_exchange_order_id),
                trading_pair=self.trading_pair,
                order_type=OrderType.LIMIT,
                trade_type=TradeType.BUY,
                amount=Decimal("1000.0"),
                price=Decimal("1.0"),
                creation_timestamp=1640001112.223,
            ))
            orders.append(InFlightOrder(
                client_order_id=self.client_order_id_prefix + "2",
                exchange_order_id=self.exchange_order_id_prefix + "2",
                trading_pair=self.trading_pair,
                order_type=OrderType.LIMIT,
                trade_type=TradeType.BUY,
                amount=Decimal("1000.0"),
                price=Decimal("1.0"),
                creation_timestamp=1640001112.223,
                initial_state=OrderState.CANCELED
            ))
            orders.append(InFlightOrder(
                client_order_id=self.client_order_id_prefix + "3",
                exchange_order_id=self.exchange_order_id_prefix + "3",
                trading_pair=self.trading_pair,
                order_type=OrderType.LIMIT,
                trade_type=TradeType.BUY,
                amount=Decimal("1000.0"),
                price=Decimal("1.0"),
                creation_timestamp=1640001112.223,
                initial_state=OrderState.FILLED
            ))
            orders.append(InFlightOrder(
                client_order_id=self.client_order_id_prefix + "4",
                exchange_order_id=self.exchange_order_id_prefix + "4",
                trading_pair=self.trading_pair,
                order_type=OrderType.LIMIT,
                trade_type=TradeType.BUY,
                amount=Decimal("1000.0"),
                price=Decimal("1.0"),
                creation_timestamp=1640001112.223,
                initial_state=OrderState.FAILED
            ))

            tracking_states = {order.client_order_id: order.to_json() for order in orders}

            self.exchange.restore_tracking_states(tracking_states)

            self.assertIn(self.client_order_id_prefix + "1", self.exchange.in_flight_orders)
            self.assertNotIn(self.client_order_id_prefix + "2", self.exchange.in_flight_orders)
            self.assertNotIn(self.client_order_id_prefix + "3", self.exchange.in_flight_orders)
            self.assertNotIn(self.client_order_id_prefix + "4", self.exchange.in_flight_orders)

        @aioresponses()
        async def test_all_trading_pairs(self, mock_api):
            self.exchange._set_trading_pair_symbol_map(None)

            self.configure_all_symbols_response(mock_api=mock_api)

            all_trading_pairs = await self.exchange.all_trading_pairs()

            expected_valid_trading_pairs = self._expected_valid_trading_pairs()

            self.assertEqual(len(expected_valid_trading_pairs), len(all_trading_pairs))
            for trading_pair in expected_valid_trading_pairs:
                self.assertIn(trading_pair, all_trading_pairs)

        @aioresponses()
        async def test_invalid_trading_pair_not_in_all_trading_pairs(self, mock_api):
            self.exchange._set_trading_pair_symbol_map(None)
            url = self.all_symbols_url

            invalid_pair, response = self.all_symbols_including_invalid_pair_mock_response
            mock_api.get(url, body=json.dumps(response))

            all_trading_pairs = await self.exchange.all_trading_pairs()

            self.assertNotIn(invalid_pair, all_trading_pairs)

        @aioresponses()
        async def test_all_trading_pairs_does_not_raise_exception(self, mock_api):
            self.exchange._set_trading_pair_symbol_map(None)

            url = self.all_symbols_url
            mock_api.get(url, exception=Exception)

            result: List[str] = await self.exchange.all_trading_pairs()

            self.assertEqual(0, len(result))

        @aioresponses()
        async def test_get_last_trade_prices(self, mock_api):
            url = self.latest_prices_url

            response = self.latest_prices_request_mock_response

            mock_api.get(url, body=json.dumps(response))

            latest_prices: Dict[str, float] = await self.exchange.get_last_traded_prices(trading_pairs=[self.trading_pair])

            self.assertEqual(1, len(latest_prices))
            self.assertEqual(self.expected_latest_price, latest_prices[self.trading_pair])

        @aioresponses()
        async def test_check_network_success(self, mock_api):
            url = self.network_status_url
            response = self.network_status_request_successful_mock_response
            mock_api.get(url, body=json.dumps(response))

            network_status = await self.exchange.check_network()

            self.assertEqual(NetworkStatus.CONNECTED, network_status)

        @aioresponses()
        async def test_check_network_failure(self, mock_api):
            url = self.network_status_url
            mock_api.get(url, status=500)

            ret = await self.exchange.check_network()

            self.assertEqual(ret, NetworkStatus.NOT_CONNECTED)

        @aioresponses()
        async def test_check_network_raises_cancel_exception(self, mock_api):
            url = self.network_status_url

            mock_api.get(url, exception=asyncio.CancelledError)

            with self.assertRaises(asyncio.CancelledError):
                await self.exchange.check_network()

        def test_initial_status_dict(self):
            self.exchange._set_trading_pair_symbol_map(None)

            status_dict = self.exchange.status_dict

            self.assertEqual(self._expected_initial_status_dict(), status_dict)
            self.assertFalse(self.exchange.ready)

        @aioresponses()
        async def test_update_trading_rules(self, mock_api):
            self.exchange._set_current_timestamp(1000)

            self.configure_trading_rules_response(mock_api=mock_api)

            await self.exchange._update_trading_rules()

            self.assertTrue(self.trading_pair in self.exchange.trading_rules)
            trading_rule: TradingRule = self.exchange.trading_rules[self.trading_pair]

            self.assertTrue(self.trading_pair in self.exchange.trading_rules)
            self.assertEqual(repr(self.expected_trading_rule), repr(trading_rule))

            trading_rule_with_default_values = TradingRule(trading_pair=self.trading_pair)

            # The following element can't be left with the default value because that breaks quantization in Cython
            self.assertNotEqual(trading_rule_with_default_values.min_base_amount_increment,
                                trading_rule.min_base_amount_increment)
            self.assertNotEqual(trading_rule_with_default_values.min_price_increment,
                                trading_rule.min_price_increment)

        @aioresponses()
        async def test_update_trading_rules_ignores_rule_with_error(self, mock_api):
            self.exchange._set_current_timestamp(1000)

            self.configure_erroneous_trading_rules_response(mock_api=mock_api)

            await self.exchange._update_trading_rules()

            self.assertEqual(0, len(self.exchange._trading_rules))
            self.assertTrue(
                self.is_logged("ERROR", self.expected_logged_error_for_erroneous_trading_rule)
            )

        @aioresponses()
        async def test_create_buy_limit_order_successfully(self, mock_api):
            self._simulate_trading_rules_initialized()
            request_sent_event = asyncio.Event()
            self.exchange._set_current_timestamp(1640780000)

            url = self.order_creation_url

            creation_response = self.order_creation_request_successful_mock_response

            mock_api.post(url,
                          body=json.dumps(creation_response),
                          callback=lambda *args, **kwargs: request_sent_event.set())

            order_id = self.place_buy_order()
            await request_sent_event.wait()

            order_request = self._all_executed_requests(mock_api, url)[0]
            self.validate_auth_credentials_present(order_request)
            self.assertIn(order_id, self.exchange.in_flight_orders)
            self.validate_order_creation_request(
                order=self.exchange.in_flight_orders[order_id],
                request_call=order_request)

            await self.await_task_completion("safe_wrapper")

            create_event: BuyOrderCreatedEvent = self.buy_order_created_logger.event_log[0]
            self.assertEqual(self.exchange.current_timestamp, create_event.timestamp)
            self.assertEqual(self.trading_pair, create_event.trading_pair)
            self.assertEqual(OrderType.LIMIT, create_event.type)
            self.assertEqual(Decimal("100"), create_event.amount)
            self.assertEqual(Decimal("10000"), create_event.price)
            self.assertEqual(order_id, create_event.order_id)
            self.assertEqual(str(self.expected_exchange_order_id), create_event.exchange_order_id)

            self.assertTrue(
                self.is_logged(
                    "INFO",
                    f"Created {OrderType.LIMIT.name} {TradeType.BUY.name} order {order_id} for "
                    f"{Decimal('100.000000')} {self.trading_pair}."
                )
            )

        @aioresponses()
        async def test_create_sell_limit_order_successfully(self, mock_api):
            self._simulate_trading_rules_initialized()
            request_sent_event = asyncio.Event()
            self.exchange._set_current_timestamp(1640780000)

            url = self.order_creation_url
            creation_response = self.order_creation_request_successful_mock_response

            mock_api.post(url,
                          body=json.dumps(creation_response),
                          callback=lambda *args, **kwargs: request_sent_event.set())

            order_id = self.place_sell_order()
            await request_sent_event.wait()

            order_request = self._all_executed_requests(mock_api, url)[0]
            self.validate_auth_credentials_present(order_request)
            self.assertIn(order_id, self.exchange.in_flight_orders)
            self.validate_order_creation_request(
                order=self.exchange.in_flight_orders[order_id],
                request_call=order_request)

            await self.await_task_completion("safe_wrapper")

            create_event: SellOrderCreatedEvent = self.sell_order_created_logger.event_log[0]
            self.assertEqual(self.exchange.current_timestamp, create_event.timestamp)
            self.assertEqual(self.trading_pair, create_event.trading_pair)
            self.assertEqual(OrderType.LIMIT, create_event.type)
            self.assertEqual(Decimal("100"), create_event.amount)
            self.assertEqual(Decimal("10000"), create_event.price)
            self.assertEqual(order_id, create_event.order_id)
            self.assertEqual(str(self.expected_exchange_order_id), create_event.exchange_order_id)

            self.assertTrue(
                self.is_logged(
                    "INFO",
                    f"Created {OrderType.LIMIT.name} {TradeType.SELL.name} order {order_id} for "
                    f"{Decimal('100.000000')} {self.trading_pair}."
                )
            )

        @aioresponses()
        async def test_create_order_fails_and_raises_failure_event(self, mock_api):
            self._simulate_trading_rules_initialized()
            request_sent_event = asyncio.Event()
            self.exchange._set_current_timestamp(1640780000)
            url = self.order_creation_url
            mock_api.post(url,
                          status=400,
                          callback=lambda *args, **kwargs: request_sent_event.set())

            order_id = self.place_buy_order()
            await request_sent_event.wait()

            await self.await_task_completion("safe_wrapper")

            order_request = self._all_executed_requests(mock_api, url)[0]
            self.validate_auth_credentials_present(order_request)
            self.assertNotIn(order_id, self.exchange.in_flight_orders)
            order_to_validate_request = InFlightOrder(
                client_order_id=order_id,
                trading_pair=self.trading_pair,
                order_type=OrderType.LIMIT,
                trade_type=TradeType.BUY,
                amount=Decimal("100"),
                creation_timestamp=self.exchange.current_timestamp,
                price=Decimal("10000")
            )
            self.validate_order_creation_request(
                order=order_to_validate_request,
                request_call=order_request)

            self.assertEquals(0, len(self.buy_order_created_logger.event_log))
            failure_event: MarketOrderFailureEvent = self.order_failure_logger.event_log[0]
            self.assertEqual(self.exchange.current_timestamp, failure_event.timestamp)
            self.assertEqual(OrderType.LIMIT, failure_event.order_type)
            self.assertEqual(order_id, failure_event.order_id)

            self.assertTrue(
                self.is_logged(
                    "INFO",
                    f"Order {order_id} has failed. Order Update: OrderUpdate(trading_pair='{self.trading_pair}', "
                    f"update_timestamp={self.exchange.current_timestamp}, new_state={repr(OrderState.FAILED)}, "
                    f"client_order_id='{order_id}', exchange_order_id=None, misc_updates=None)"
                )
            )

        @aioresponses()
        async def test_create_order_fails_when_trading_rule_error_and_raises_failure_event(self, mock_api):
            self._simulate_trading_rules_initialized()
            request_sent_event = asyncio.Event()
            self.exchange._set_current_timestamp(1640780000)

            url = self.order_creation_url
            mock_api.post(url,
                          status=400,
                          callback=lambda *args, **kwargs: request_sent_event.set())

            order_id_for_invalid_order = self.place_buy_order(
                amount=Decimal("0.0001"), price=Decimal("0.0001")
            )
            # The second order is used only to have the event triggered and avoid using timeouts for tests
            order_id = self.place_buy_order()
<<<<<<< HEAD
            await request_sent_event.wait()

            await self.await_task_completion("safe_wrapper")
=======
            self.async_run_with_timeout(request_sent_event.wait(), timeout=3)
>>>>>>> 6afbb566

            self.assertNotIn(order_id_for_invalid_order, self.exchange.in_flight_orders)
            self.assertNotIn(order_id, self.exchange.in_flight_orders)

            self.assertEquals(0, len(self.buy_order_created_logger.event_log))
            failure_event: MarketOrderFailureEvent = self.order_failure_logger.event_log[0]
            self.assertEqual(self.exchange.current_timestamp, failure_event.timestamp)
            self.assertEqual(OrderType.LIMIT, failure_event.order_type)
            self.assertEqual(order_id_for_invalid_order, failure_event.order_id)

            self.assertTrue(
                self.is_logged(
                    "WARNING",
                    "Buy order amount 0.0001 is lower than the minimum order "
                    "size 0.01. The order will not be created, increase the "
                    "amount to be higher than the minimum order size."
                )
            )
            self.assertTrue(
                self.is_logged(
                    "INFO",
                    f"Order {order_id} has failed. Order Update: OrderUpdate(trading_pair='{self.trading_pair}', "
                    f"update_timestamp={self.exchange.current_timestamp}, new_state={repr(OrderState.FAILED)}, "
                    f"client_order_id='{order_id}', exchange_order_id=None, misc_updates=None)"
                )
            )

        @aioresponses()
        async def test_cancel_order_successfully(self, mock_api):
            request_sent_event = asyncio.Event()
            self.exchange._set_current_timestamp(1640780000)

            self.exchange.start_tracking_order(
                order_id=self.client_order_id_prefix + "1",
                exchange_order_id=self.exchange_order_id_prefix + "1",
                trading_pair=self.trading_pair,
                trade_type=TradeType.BUY,
                price=Decimal("10000"),
                amount=Decimal("100"),
                order_type=OrderType.LIMIT,
            )

            self.assertIn(self.client_order_id_prefix + "1", self.exchange.in_flight_orders)
            order: InFlightOrder = self.exchange.in_flight_orders[self.client_order_id_prefix + "1"]

            url = self.configure_successful_cancelation_response(
                order=order,
                mock_api=mock_api,
                callback=lambda *args, **kwargs: request_sent_event.set())

            self.exchange.cancel(trading_pair=order.trading_pair, client_order_id=order.client_order_id)
            await request_sent_event.wait()

            cancel_request = self._all_executed_requests(mock_api, url)[0]
            self.validate_auth_credentials_present(cancel_request)
            self.validate_order_cancelation_request(
                order=order,
                request_call=cancel_request)

            await self.await_task_completion("safe_wrapper")

            if self.exchange.is_cancel_request_in_exchange_synchronous:
                self.assertNotIn(order.client_order_id, self.exchange.in_flight_orders)
                self.assertTrue(order.is_cancelled)
                cancel_event: OrderCancelledEvent = self.order_cancelled_logger.event_log[0]
                self.assertEqual(self.exchange.current_timestamp, cancel_event.timestamp)
                self.assertEqual(order.client_order_id, cancel_event.order_id)

                self.assertTrue(
                    self.is_logged(
                        "INFO",
                        f"Successfully canceled order {order.client_order_id}."
                    )
                )
            else:
                self.assertIn(order.client_order_id, self.exchange.in_flight_orders)
                self.assertTrue(order.is_pending_cancel_confirmation)

        @aioresponses()
        async def test_cancel_order_raises_failure_event_when_request_fails(self, mock_api):
            request_sent_event = asyncio.Event()
            self.exchange._set_current_timestamp(1640780000)

            self.exchange.start_tracking_order(
                order_id=self.client_order_id_prefix + "1",
                exchange_order_id=self.exchange_order_id_prefix + "1",
                trading_pair=self.trading_pair,
                trade_type=TradeType.BUY,
                price=Decimal("10000"),
                amount=Decimal("100"),
                order_type=OrderType.LIMIT,
            )

            self.assertIn(self.client_order_id_prefix + "1", self.exchange.in_flight_orders)
            order = self.exchange.in_flight_orders[self.client_order_id_prefix + "1"]

            url = self.configure_erroneous_cancelation_response(
                order=order,
                mock_api=mock_api,
                callback=lambda *args, **kwargs: request_sent_event.set())

            self.exchange.cancel(trading_pair=self.trading_pair, client_order_id=self.client_order_id_prefix + "1")
            await request_sent_event.wait()

            cancel_request = self._all_executed_requests(mock_api, url)[0]
            self.validate_auth_credentials_present(cancel_request)
            self.validate_order_cancelation_request(
                order=order,
                request_call=cancel_request)

            self.assertEquals(0, len(self.order_cancelled_logger.event_log))
            self.assertTrue(
                any(
                    log.msg.startswith(f"Failed to cancel order {order.client_order_id}")
                    for log in self.log_records
                )
            )

        @aioresponses()
        async def test_cancel_order_not_found_in_the_exchange(self, mock_api):
            self.exchange._set_current_timestamp(1640780000)
            request_sent_event = asyncio.Event()

            self.exchange.start_tracking_order(
                order_id=self.client_order_id_prefix + "1",
                exchange_order_id=str(self.expected_exchange_order_id),
                trading_pair=self.trading_pair,
                order_type=OrderType.LIMIT,
                trade_type=TradeType.BUY,
                price=Decimal("10000"),
                amount=Decimal("1"),
            )

            self.assertIn(self.client_order_id_prefix + "1", self.exchange.in_flight_orders)
            order = self.exchange.in_flight_orders[self.client_order_id_prefix + "1"]

            self.configure_order_not_found_error_cancelation_response(
                order=order, mock_api=mock_api, callback=lambda *args, **kwargs: request_sent_event.set()
            )

            self.exchange.cancel(trading_pair=self.trading_pair, client_order_id=self.client_order_id_prefix + "1")
            await request_sent_event.wait()

            self.assertFalse(order.is_done)
            self.assertFalse(order.is_failure)
            self.assertFalse(order.is_cancelled)

            self.assertIn(order.client_order_id, self.exchange._order_tracker.all_updatable_orders)
            self.assertEqual(1, self.exchange._order_tracker._order_not_found_records[order.client_order_id])

        @aioresponses()
        async def test_cancel_two_orders_with_cancel_all_and_one_fails(self, mock_api):
            self.exchange._set_current_timestamp(1640780000)

            self.exchange.start_tracking_order(
                order_id=self.client_order_id_prefix + "1",
                exchange_order_id=self.exchange_order_id_prefix + "1",
                trading_pair=self.trading_pair,
                trade_type=TradeType.BUY,
                price=Decimal("10000"),
                amount=Decimal("100"),
                order_type=OrderType.LIMIT,
            )

            self.assertIn(self.client_order_id_prefix + "1", self.exchange.in_flight_orders)
            order1 = self.exchange.in_flight_orders[self.client_order_id_prefix + "1"]

            self.exchange.start_tracking_order(
                order_id="12",
                exchange_order_id="5",
                trading_pair=self.trading_pair,
                trade_type=TradeType.SELL,
                price=Decimal("11000"),
                amount=Decimal("90"),
                order_type=OrderType.LIMIT,
            )

            self.assertIn("12", self.exchange.in_flight_orders)
            order2 = self.exchange.in_flight_orders["12"]

            urls = self.configure_one_successful_one_erroneous_cancel_all_response(
                successful_order=order1,
                erroneous_order=order2,
                mock_api=mock_api)

            cancellation_results = await self.exchange.cancel_all(10)

            for url in urls:
                cancel_request = self._all_executed_requests(mock_api, url)[0]
                self.validate_auth_credentials_present(cancel_request)

            self.assertEqual(2, len(cancellation_results))
            self.assertEqual(CancellationResult(order1.client_order_id, True), cancellation_results[0])
            self.assertEqual(CancellationResult(order2.client_order_id, False), cancellation_results[1])

            if self.exchange.is_cancel_request_in_exchange_synchronous:
                self.assertEqual(1, len(self.order_cancelled_logger.event_log))
                cancel_event: OrderCancelledEvent = self.order_cancelled_logger.event_log[0]
                self.assertEqual(self.exchange.current_timestamp, cancel_event.timestamp)
                self.assertEqual(order1.client_order_id, cancel_event.order_id)

                self.assertTrue(
                    self.is_logged(
                        "INFO",
                        f"Successfully canceled order {order1.client_order_id}."
                    )
                )

        @aioresponses()
        async def test_update_balances(self, mock_api):
            response = self.balance_request_mock_response_for_base_and_quote
            self._configure_balance_response(response=response, mock_api=mock_api)

            await self.exchange._update_balances()

            available_balances = self.exchange.available_balances
            total_balances = self.exchange.get_all_balances()

            self.assertEqual(Decimal("10"), available_balances[self.base_asset])
            self.assertEqual(Decimal("2000"), available_balances[self.quote_asset])
            self.assertEqual(Decimal("15"), total_balances[self.base_asset])
            self.assertEqual(Decimal("2000"), total_balances[self.quote_asset])

            response = self.balance_request_mock_response_only_base

            self._configure_balance_response(response=response, mock_api=mock_api)
            await self.exchange._update_balances()

            available_balances = self.exchange.available_balances
            total_balances = self.exchange.get_all_balances()

            self.assertNotIn(self.quote_asset, available_balances)
            self.assertNotIn(self.quote_asset, total_balances)
            self.assertEqual(Decimal("10"), available_balances[self.base_asset])
            self.assertEqual(Decimal("15"), total_balances[self.base_asset])

        @aioresponses()
        async def test_update_order_status_when_filled(self, mock_api):
            self.exchange._set_current_timestamp(1640780000)
            request_sent_event = asyncio.Event()

            self.exchange.start_tracking_order(
                order_id=self.client_order_id_prefix + "1",
                exchange_order_id=str(self.expected_exchange_order_id),
                trading_pair=self.trading_pair,
                order_type=OrderType.LIMIT,
                trade_type=TradeType.BUY,
                price=Decimal("10000"),
                amount=Decimal("1"),
            )
            order: InFlightOrder = self.exchange.in_flight_orders[self.client_order_id_prefix + "1"]

            url = self.configure_completely_filled_order_status_response(
                order=order,
                mock_api=mock_api,
                callback=lambda *args, **kwargs: request_sent_event.set())

            if self.is_order_fill_http_update_included_in_status_update:
                trade_url = self.configure_full_fill_trade_response(
                    order=order,
                    mock_api=mock_api)
            else:
                # If the fill events will not be requested with the order status, we need to manually set the event
                # to allow the ClientOrderTracker to process the last status update
                order.completely_filled_event.set()
            await self.exchange._update_order_status()
            # Execute one more synchronization to ensure the async task that processes the update is finished
            await request_sent_event.wait()

            order_status_request = self._all_executed_requests(mock_api, url)[0]
            self.validate_auth_credentials_present(order_status_request)
            self.validate_order_status_request(
                order=order,
                request_call=order_status_request)

            await order.wait_until_completely_filled()
            self.assertTrue(order.is_done)

            if self.is_order_fill_http_update_included_in_status_update:
                self.assertTrue(order.is_filled)
                trades_request = self._all_executed_requests(mock_api, trade_url)[0]
                self.validate_auth_credentials_present(trades_request)
                self.validate_trades_request(
                    order=order,
                    request_call=trades_request)

                fill_event: OrderFilledEvent = self.order_filled_logger.event_log[0]
                self.assertEqual(self.exchange.current_timestamp, fill_event.timestamp)
                self.assertEqual(order.client_order_id, fill_event.order_id)
                self.assertEqual(order.trading_pair, fill_event.trading_pair)
                self.assertEqual(order.trade_type, fill_event.trade_type)
                self.assertEqual(order.order_type, fill_event.order_type)
                self.assertEqual(order.price, fill_event.price)
                self.assertEqual(order.amount, fill_event.amount)
                self.assertEqual(self.expected_fill_fee, fill_event.trade_fee)

            await self.await_task_completion("safe_wrapper")

            buy_event: BuyOrderCompletedEvent = self.buy_order_completed_logger.event_log[0]
            self.assertEqual(self.exchange.current_timestamp, buy_event.timestamp)
            self.assertEqual(order.client_order_id, buy_event.order_id)
            self.assertEqual(order.base_asset, buy_event.base_asset)
            self.assertEqual(order.quote_asset, buy_event.quote_asset)
            self.assertEqual(
                order.amount if self.is_order_fill_http_update_included_in_status_update else Decimal(0),
                buy_event.base_asset_amount)
            self.assertEqual(
                order.amount * order.price
                if self.is_order_fill_http_update_included_in_status_update
                else Decimal(0),
                buy_event.quote_asset_amount)
            self.assertEqual(order.order_type, buy_event.order_type)
            self.assertEqual(order.exchange_order_id, buy_event.exchange_order_id)
            self.assertNotIn(order.client_order_id, self.exchange.in_flight_orders)
            self.assertTrue(
                self.is_logged(
                    "INFO",
                    f"BUY order {order.client_order_id} completely filled."
                )
            )

        @aioresponses()
        async def test_update_order_status_when_canceled(self, mock_api):
            self.exchange._set_current_timestamp(1640780000)

            self.exchange.start_tracking_order(
                order_id=self.client_order_id_prefix + "1",
                exchange_order_id="100234",
                trading_pair=self.trading_pair,
                order_type=OrderType.LIMIT,
                trade_type=TradeType.BUY,
                price=Decimal("10000"),
                amount=Decimal("1"),
            )
            order = self.exchange.in_flight_orders[self.client_order_id_prefix + "1"]

            urls = self.configure_canceled_order_status_response(
                order=order,
                mock_api=mock_api)

            await self.exchange._update_order_status()

            for url in (urls if isinstance(urls, list) else [urls]):
                order_status_request = self._all_executed_requests(mock_api, url)[0]
                self.validate_auth_credentials_present(order_status_request)
                self.validate_order_status_request(order=order, request_call=order_status_request)

            await self.await_task_completion("safe_wrapper")

            cancel_event: OrderCancelledEvent = self.order_cancelled_logger.event_log[0]
            self.assertEqual(self.exchange.current_timestamp, cancel_event.timestamp)
            self.assertEqual(order.client_order_id, cancel_event.order_id)
            self.assertEqual(order.exchange_order_id, cancel_event.exchange_order_id)
            self.assertNotIn(order.client_order_id, self.exchange.in_flight_orders)
            self.assertTrue(
                self.is_logged("INFO", f"Successfully canceled order {order.client_order_id}.")
            )

        @aioresponses()
        async def test_update_order_status_when_order_has_not_changed(self, mock_api):
            self.exchange._set_current_timestamp(1640780000)

            self.exchange.start_tracking_order(
                order_id=self.client_order_id_prefix + "1",
                exchange_order_id=str(self.expected_exchange_order_id),
                trading_pair=self.trading_pair,
                order_type=OrderType.LIMIT,
                trade_type=TradeType.BUY,
                price=Decimal("10000"),
                amount=Decimal("1"),
            )
            order: InFlightOrder = self.exchange.in_flight_orders[self.client_order_id_prefix + "1"]

            urls = self.configure_open_order_status_response(
                order=order,
                mock_api=mock_api)

            self.assertTrue(order.is_open)

            await self.exchange._update_order_status()

            for url in (urls if isinstance(urls, list) else [urls]):
                order_status_request = self._all_executed_requests(mock_api, url)[0]
                self.validate_auth_credentials_present(order_status_request)
                self.validate_order_status_request(order=order, request_call=order_status_request)

            self.assertTrue(order.is_open)
            self.assertFalse(order.is_filled)
            self.assertFalse(order.is_done)

        @aioresponses()
        async def test_update_order_status_when_request_fails_marks_order_as_not_found(self, mock_api):
            self.exchange._set_current_timestamp(1640780000)

            self.exchange.start_tracking_order(
                order_id=self.client_order_id_prefix + "1",
                exchange_order_id=str(self.expected_exchange_order_id),
                trading_pair=self.trading_pair,
                order_type=OrderType.LIMIT,
                trade_type=TradeType.BUY,
                price=Decimal("10000"),
                amount=Decimal("1"),
            )
            order: InFlightOrder = self.exchange.in_flight_orders[self.client_order_id_prefix + "1"]

            url = self.configure_http_error_order_status_response(
                order=order,
                mock_api=mock_api)

            await self.exchange._update_order_status()

            order_status_request = self._all_executed_requests(mock_api, url)[0]
            self.validate_auth_credentials_present(order_status_request)
            self.validate_order_status_request(
                order=order,
                request_call=order_status_request)

            self.assertTrue(order.is_open)
            self.assertFalse(order.is_filled)
            self.assertFalse(order.is_done)

            self.assertEqual(1, self.exchange._order_tracker._order_not_found_records[order.client_order_id])

        @aioresponses()
        async def test_update_order_status_when_order_has_not_changed_and_one_partial_fill(self, mock_api):
            self.exchange._set_current_timestamp(1640780000)

            self.exchange.start_tracking_order(
                order_id=self.client_order_id_prefix + "1",
                exchange_order_id=str(self.expected_exchange_order_id),
                trading_pair=self.trading_pair,
                order_type=OrderType.LIMIT,
                trade_type=TradeType.BUY,
                price=Decimal("10000"),
                amount=Decimal("1"),
            )
            order: InFlightOrder = self.exchange.in_flight_orders[self.client_order_id_prefix + "1"]

            order_url = self.configure_partially_filled_order_status_response(
                order=order,
                mock_api=mock_api)

            if self.is_order_fill_http_update_included_in_status_update:
                trade_url = self.configure_partial_fill_trade_response(
                    order=order,
                    mock_api=mock_api)

            self.assertTrue(order.is_open)

            await self.exchange._update_order_status()

            order_status_request = self._all_executed_requests(mock_api, order_url)[0]
            self.validate_auth_credentials_present(order_status_request)
            self.validate_order_status_request(
                order=order,
                request_call=order_status_request)

            await self.await_task_completion("safe_wrapper")

            self.assertTrue(order.is_open)
            self.assertEqual(OrderState.PARTIALLY_FILLED, order.current_state)

            if self.is_order_fill_http_update_included_in_status_update:
                trades_request = self._all_executed_requests(mock_api, trade_url)[0]
                self.validate_auth_credentials_present(trades_request)
                self.validate_trades_request(
                    order=order,
                    request_call=trades_request)

                fill_event: OrderFilledEvent = self.order_filled_logger.event_log[0]
                self.assertEqual(self.exchange.current_timestamp, fill_event.timestamp)
                self.assertEqual(order.client_order_id, fill_event.order_id)
                self.assertEqual(order.trading_pair, fill_event.trading_pair)
                self.assertEqual(order.trade_type, fill_event.trade_type)
                self.assertEqual(order.order_type, fill_event.order_type)
                self.assertEqual(self.expected_partial_fill_price, fill_event.price)
                self.assertEqual(self.expected_partial_fill_amount, fill_event.amount)
                self.assertEqual(self.expected_fill_fee, fill_event.trade_fee)

        @aioresponses()
        async def test_update_order_status_when_filled_correctly_processed_even_when_trade_fill_update_fails(self, mock_api):
            self.exchange._set_current_timestamp(1640780000)

            self.exchange.start_tracking_order(
                order_id=self.client_order_id_prefix + "1",
                exchange_order_id=str(self.expected_exchange_order_id),
                trading_pair=self.trading_pair,
                order_type=OrderType.LIMIT,
                trade_type=TradeType.BUY,
                price=Decimal("10000"),
                amount=Decimal("1"),
            )
            order: InFlightOrder = self.exchange.in_flight_orders[self.client_order_id_prefix + "1"]

            urls = self.configure_completely_filled_order_status_response(
                order=order,
                mock_api=mock_api)

            if self.is_order_fill_http_update_included_in_status_update:
                trade_url = self.configure_erroneous_http_fill_trade_response(
                    order=order,
                    mock_api=mock_api)

            # Since the trade fill update will fail we need to manually set the event
            # to allow the ClientOrderTracker to process the last status update
            order.completely_filled_event.set()
            await self.exchange._update_order_status()
            # Execute one more synchronization to ensure the async task that processes the update is finished
            await order.wait_until_completely_filled()

            await self.await_task_completion("safe_wrapper")

            for url in (urls if isinstance(urls, list) else [urls]):
                order_status_request = self._all_executed_requests(mock_api, url)[0]
                self.validate_auth_credentials_present(order_status_request)
                self.validate_order_status_request(order=order, request_call=order_status_request)

            self.assertTrue(order.is_filled)
            self.assertTrue(order.is_done)

            if self.is_order_fill_http_update_included_in_status_update:
                trades_request = self._all_executed_requests(mock_api, trade_url)[0]
                self.validate_auth_credentials_present(trades_request)
                self.validate_trades_request(
                    order=order,
                    request_call=trades_request)

            self.assertEqual(0, len(self.order_filled_logger.event_log))

            buy_event: BuyOrderCompletedEvent = self.buy_order_completed_logger.event_log[0]
            self.assertEqual(self.exchange.current_timestamp, buy_event.timestamp)
            self.assertEqual(order.client_order_id, buy_event.order_id)
            self.assertEqual(order.base_asset, buy_event.base_asset)
            self.assertEqual(order.quote_asset, buy_event.quote_asset)
            self.assertEqual(Decimal(0), buy_event.base_asset_amount)
            self.assertEqual(Decimal(0), buy_event.quote_asset_amount)
            self.assertEqual(order.order_type, buy_event.order_type)
            self.assertEqual(order.exchange_order_id, buy_event.exchange_order_id)
            self.assertNotIn(order.client_order_id, self.exchange.in_flight_orders)
            self.assertTrue(
                self.is_logged(
                    "INFO",
                    f"BUY order {order.client_order_id} completely filled."
                )
            )

        async def test_user_stream_update_for_new_order(self):
            self.exchange._set_current_timestamp(1640780000)
            self.exchange.start_tracking_order(
                order_id=self.client_order_id_prefix + "1",
                exchange_order_id=str(self.expected_exchange_order_id),
                trading_pair=self.trading_pair,
                order_type=OrderType.LIMIT,
                trade_type=TradeType.BUY,
                price=Decimal("10000"),
                amount=Decimal("1"),
            )
            order = self.exchange.in_flight_orders[self.client_order_id_prefix + "1"]

            order_event = self.order_event_for_new_order_websocket_update(order=order)

            mock_queue = AsyncMock()
            event_messages = [order_event, asyncio.CancelledError]
            mock_queue.get.side_effect = event_messages
            self.exchange._user_stream_tracker._user_stream = mock_queue

            try:
                await self.exchange._user_stream_event_listener()
            except asyncio.CancelledError:
                pass

            await self.await_task_completion("safe_wrapper")

            event: BuyOrderCreatedEvent = self.buy_order_created_logger.event_log[0]
            self.assertEqual(self.exchange.current_timestamp, event.timestamp)
            self.assertEqual(order.order_type, event.type)
            self.assertEqual(order.trading_pair, event.trading_pair)
            self.assertEqual(order.amount, event.amount)
            self.assertEqual(order.price, event.price)
            self.assertEqual(order.client_order_id, event.order_id)
            self.assertEqual(order.exchange_order_id, event.exchange_order_id)
            self.assertTrue(order.is_open)

            tracked_order: InFlightOrder = list(self.exchange.in_flight_orders.values())[0]

            self.assertTrue(self.is_logged("INFO", tracked_order.build_order_created_message()))

        async def test_user_stream_update_for_canceled_order(self):
            self.exchange._set_current_timestamp(1640780000)
            self.exchange.start_tracking_order(
                order_id=self.client_order_id_prefix + "1",
                exchange_order_id=str(self.expected_exchange_order_id),
                trading_pair=self.trading_pair,
                order_type=OrderType.LIMIT,
                trade_type=TradeType.BUY,
                price=Decimal("10000"),
                amount=Decimal("1"),
            )
            order = self.exchange.in_flight_orders[self.client_order_id_prefix + "1"]

            order_event = self.order_event_for_canceled_order_websocket_update(order=order)

            mock_queue = AsyncMock()
            event_messages = [order_event, asyncio.CancelledError]
            mock_queue.get.side_effect = event_messages
            self.exchange._user_stream_tracker._user_stream = mock_queue

            try:
                await self.exchange._user_stream_event_listener()
            except asyncio.CancelledError:
                pass

            await self.await_task_completion("safe_wrapper")

            cancel_event: OrderCancelledEvent = self.order_cancelled_logger.event_log[0]
            self.assertEqual(self.exchange.current_timestamp, cancel_event.timestamp)
            self.assertEqual(order.client_order_id, cancel_event.order_id)
            self.assertEqual(order.exchange_order_id, cancel_event.exchange_order_id)
            self.assertNotIn(order.client_order_id, self.exchange.in_flight_orders)
            self.assertTrue(order.is_cancelled)
            self.assertTrue(order.is_done)

            self.assertTrue(
                self.is_logged("INFO", f"Successfully canceled order {order.client_order_id}.")
            )

        @aioresponses()
        async def test_user_stream_update_for_order_full_fill(self, mock_api):
            self.exchange._set_current_timestamp(1640780000)
            self.exchange.start_tracking_order(
                order_id=self.client_order_id_prefix + "1",
                exchange_order_id=str(self.expected_exchange_order_id),
                trading_pair=self.trading_pair,
                order_type=OrderType.LIMIT,
                trade_type=TradeType.BUY,
                price=Decimal("10000"),
                amount=Decimal("1"),
            )
            order = self.exchange.in_flight_orders[self.client_order_id_prefix + "1"]

            order_event = self.order_event_for_full_fill_websocket_update(order=order)
            trade_event = self.trade_event_for_full_fill_websocket_update(order=order)

            mock_queue = AsyncMock()
            event_messages = []
            if trade_event:
                event_messages.append(trade_event)
            if order_event:
                event_messages.append(order_event)
            event_messages.append(asyncio.CancelledError)
            mock_queue.get.side_effect = event_messages
            self.exchange._user_stream_tracker._user_stream = mock_queue

            if self.is_order_fill_http_update_executed_during_websocket_order_event_processing:
                self.configure_full_fill_trade_response(
                    order=order,
                    mock_api=mock_api)

            try:
                await self.exchange._user_stream_event_listener()
            except asyncio.CancelledError:
                pass
            # Execute one more synchronization to ensure the async task that processes the update is finished
            await order.wait_until_completely_filled()

            await self.await_task_completion("safe_wrapper")

            fill_event: OrderFilledEvent = self.order_filled_logger.event_log[0]
            self.assertEqual(self.exchange.current_timestamp, fill_event.timestamp)
            self.assertEqual(order.client_order_id, fill_event.order_id)
            self.assertEqual(order.trading_pair, fill_event.trading_pair)
            self.assertEqual(order.trade_type, fill_event.trade_type)
            self.assertEqual(order.order_type, fill_event.order_type)
            self.assertEqual(order.price, fill_event.price)
            self.assertEqual(order.amount, fill_event.amount)
            expected_fee = self.expected_fill_fee
            self.assertEqual(expected_fee, fill_event.trade_fee)

            buy_event: BuyOrderCompletedEvent = self.buy_order_completed_logger.event_log[0]
            self.assertEqual(self.exchange.current_timestamp, buy_event.timestamp)
            self.assertEqual(order.client_order_id, buy_event.order_id)
            self.assertEqual(order.base_asset, buy_event.base_asset)
            self.assertEqual(order.quote_asset, buy_event.quote_asset)
            self.assertEqual(order.amount, buy_event.base_asset_amount)
            self.assertEqual(order.amount * fill_event.price, buy_event.quote_asset_amount)
            self.assertEqual(order.order_type, buy_event.order_type)
            self.assertEqual(order.exchange_order_id, buy_event.exchange_order_id)
            self.assertNotIn(order.client_order_id, self.exchange.in_flight_orders)
            self.assertTrue(order.is_filled)
            self.assertTrue(order.is_done)

            self.assertTrue(
                self.is_logged(
                    "INFO",
                    f"BUY order {order.client_order_id} completely filled."
                )
            )

        async def test_user_stream_balance_update(self):
            if self.exchange.real_time_balance_update:
                self.exchange._set_current_timestamp(1640780000)

                balance_event = self.balance_event_websocket_update

                mock_queue = AsyncMock()
                mock_queue.get.side_effect = [balance_event, asyncio.CancelledError]
                self.exchange._user_stream_tracker._user_stream = mock_queue

                try:
                    await self.exchange._user_stream_event_listener()
                except asyncio.CancelledError:
                    pass

                self.assertEqual(Decimal("10"), self.exchange.available_balances[self.base_asset])
                self.assertEqual(Decimal("15"), self.exchange.get_balance(self.base_asset))

        async def test_user_stream_raises_cancel_exception(self):
            self.exchange._set_current_timestamp(1640780000)

            mock_queue = AsyncMock()
            mock_queue.get.side_effect = asyncio.CancelledError
            self.exchange._user_stream_tracker._user_stream = mock_queue

            with self.assertRaises(asyncio.CancelledError):
                await self.exchange._user_stream_event_listener()

        async def test_user_stream_logs_errors(self):
            self.exchange._set_current_timestamp(1640780000)

            incomplete_event = "Invalid message"

            mock_queue = AsyncMock()
            mock_queue.get.side_effect = [incomplete_event, asyncio.CancelledError]
            self.exchange._user_stream_tracker._user_stream = mock_queue

            with patch(f"{type(self.exchange).__module__}.{type(self.exchange).__qualname__}._sleep"):
                try:
                    await self.exchange._user_stream_event_listener()
                except asyncio.CancelledError:
                    pass

            self.assertTrue(
                self.is_logged(
                    "ERROR",
                    "Unexpected error in user stream listener loop."
                )
            )

        @aioresponses()
        async def test_lost_order_included_in_order_fills_update_and_not_in_order_status_update(self, mock_api):
            self.exchange._set_current_timestamp(1640780000)
            request_sent_event = asyncio.Event()

            self.exchange.start_tracking_order(
                order_id=self.client_order_id_prefix + "1",
                exchange_order_id=str(self.expected_exchange_order_id),
                trading_pair=self.trading_pair,
                order_type=OrderType.LIMIT,
                trade_type=TradeType.BUY,
                price=Decimal("10000"),
                amount=Decimal("1"),
            )
            order: InFlightOrder = self.exchange.in_flight_orders[self.client_order_id_prefix + "1"]

            for _ in range(self.exchange._order_tracker._lost_order_count_limit + 1):
                await self.exchange._order_tracker.process_order_not_found(client_order_id=order.client_order_id)

            self.assertNotIn(order.client_order_id, self.exchange.in_flight_orders)

            self.configure_completely_filled_order_status_response(
                order=order,
                mock_api=mock_api,
                callback=lambda *args, **kwargs: request_sent_event.set())

            if self.is_order_fill_http_update_included_in_status_update:
                trade_url = self.configure_full_fill_trade_response(
                    order=order,
                    mock_api=mock_api,
                    callback=lambda *args, **kwargs: request_sent_event.set())
            else:
                # If the fill events will not be requested with the order status, we need to manually set the event
                # to allow the ClientOrderTracker to process the last status update
                order.completely_filled_event.set()
                request_sent_event.set()

            await self.exchange._update_order_status()
            # Execute one more synchronization to ensure the async task that processes the update is finished
            await request_sent_event.wait()

            await order.wait_until_completely_filled()
            self.assertTrue(order.is_done)
            self.assertTrue(order.is_failure)

            if self.is_order_fill_http_update_included_in_status_update:
                trades_request = self._all_executed_requests(mock_api, trade_url)[0]
                self.validate_auth_credentials_present(trades_request)
                self.validate_trades_request(
                    order=order,
                    request_call=trades_request)

                fill_event: OrderFilledEvent = self.order_filled_logger.event_log[0]
                self.assertEqual(self.exchange.current_timestamp, fill_event.timestamp)
                self.assertEqual(order.client_order_id, fill_event.order_id)
                self.assertEqual(order.trading_pair, fill_event.trading_pair)
                self.assertEqual(order.trade_type, fill_event.trade_type)
                self.assertEqual(order.order_type, fill_event.order_type)
                self.assertEqual(order.price, fill_event.price)
                self.assertEqual(order.amount, fill_event.amount)
                self.assertEqual(self.expected_fill_fee, fill_event.trade_fee)

            self.assertEqual(0, len(self.buy_order_completed_logger.event_log))
            self.assertIn(order.client_order_id, self.exchange._order_tracker.all_fillable_orders)
            self.assertFalse(
                self.is_logged(
                    "INFO",
                    f"BUY order {order.client_order_id} completely filled."
                )
            )

            request_sent_event.clear()

            # Configure again the response to the order fills request since it is required by lost orders update logic
            self.configure_full_fill_trade_response(
                order=order,
                mock_api=mock_api,
                callback=lambda *args, **kwargs: request_sent_event.set())

            await self.exchange._update_lost_orders_status()
            # Execute one more synchronization to ensure the async task that processes the update is finished
            await request_sent_event.wait()

            await self.await_task_completion("safe_wrapper")

            self.assertTrue(order.is_done)
            self.assertTrue(order.is_failure)

            self.assertEqual(1, len(self.order_filled_logger.event_log))
            self.assertEqual(0, len(self.buy_order_completed_logger.event_log))
            self.assertNotIn(order.client_order_id, self.exchange._order_tracker.all_fillable_orders)
            self.assertFalse(
                self.is_logged(
                    "INFO",
                    f"BUY order {order.client_order_id} completely filled."
                )
            )

        @aioresponses()
        async def test_cancel_lost_order_successfully(self, mock_api):
            request_sent_event = asyncio.Event()
            self.exchange._set_current_timestamp(1640780000)

            self.exchange.start_tracking_order(
                order_id=self.client_order_id_prefix + "1",
                exchange_order_id=self.exchange_order_id_prefix + "1",
                trading_pair=self.trading_pair,
                trade_type=TradeType.BUY,
                price=Decimal("10000"),
                amount=Decimal("100"),
                order_type=OrderType.LIMIT,
            )

            self.assertIn(self.client_order_id_prefix + "1", self.exchange.in_flight_orders)
            order: InFlightOrder = self.exchange.in_flight_orders[self.client_order_id_prefix + "1"]

            for _ in range(self.exchange._order_tracker._lost_order_count_limit + 1):
                await self.exchange._order_tracker.process_order_not_found(client_order_id=order.client_order_id)

            self.assertNotIn(order.client_order_id, self.exchange.in_flight_orders)

            url = self.configure_successful_cancelation_response(
                order=order,
                mock_api=mock_api,
                callback=lambda *args, **kwargs: request_sent_event.set())

            await self.exchange._cancel_lost_orders()
            await request_sent_event.wait()

            cancel_request = self._all_executed_requests(mock_api, url)[0]
            self.validate_auth_credentials_present(cancel_request)
            self.validate_order_cancelation_request(
                order=order,
                request_call=cancel_request)

            await self.await_task_completion("safe_wrapper")

            if self.exchange.is_cancel_request_in_exchange_synchronous:
                self.assertNotIn(order.client_order_id, self.exchange._order_tracker.lost_orders)
                self.assertFalse(order.is_cancelled)
                self.assertTrue(order.is_failure)
                self.assertEqual(0, len(self.order_cancelled_logger.event_log))
            else:
                self.assertIn(order.client_order_id, self.exchange._order_tracker.lost_orders)
                self.assertTrue(order.is_failure)

        @aioresponses()
        async def test_cancel_lost_order_raises_failure_event_when_request_fails(self, mock_api):
            request_sent_event = asyncio.Event()
            self.exchange._set_current_timestamp(1640780000)

            self.exchange.start_tracking_order(
                order_id=self.client_order_id_prefix + "1",
                exchange_order_id=self.exchange_order_id_prefix + "1",
                trading_pair=self.trading_pair,
                trade_type=TradeType.BUY,
                price=Decimal("10000"),
                amount=Decimal("100"),
                order_type=OrderType.LIMIT,
            )

            self.assertIn(self.client_order_id_prefix + "1", self.exchange.in_flight_orders)
            order = self.exchange.in_flight_orders[self.client_order_id_prefix + "1"]

            for _ in range(self.exchange._order_tracker._lost_order_count_limit + 1):
                await self.exchange._order_tracker.process_order_not_found(client_order_id=order.client_order_id)

            self.assertNotIn(order.client_order_id, self.exchange.in_flight_orders)

            url = self.configure_erroneous_cancelation_response(
                order=order,
                mock_api=mock_api,
                callback=lambda *args, **kwargs: request_sent_event.set())

            await self.exchange._cancel_lost_orders()
            await request_sent_event.wait()

            cancel_request = self._all_executed_requests(mock_api, url)[0]
            self.validate_auth_credentials_present(cancel_request)
            self.validate_order_cancelation_request(
                order=order,
                request_call=cancel_request)

            self.assertIn(order.client_order_id, self.exchange._order_tracker.lost_orders)
            self.assertEquals(0, len(self.order_cancelled_logger.event_log))
            self.assertTrue(
                any(
                    log.msg.startswith(f"Failed to cancel order {order.client_order_id}")
                    for log in self.log_records
                )
            )

        @aioresponses()
        async def test_lost_order_removed_if_not_found_during_order_status_update(self, mock_api):
            self.exchange._set_current_timestamp(1640780000)
            request_sent_event = asyncio.Event()

            self.exchange.start_tracking_order(
                order_id=self.client_order_id_prefix + "1",
                exchange_order_id=str(self.expected_exchange_order_id),
                trading_pair=self.trading_pair,
                order_type=OrderType.LIMIT,
                trade_type=TradeType.BUY,
                price=Decimal("10000"),
                amount=Decimal("1"),
            )
            order: InFlightOrder = self.exchange.in_flight_orders[self.client_order_id_prefix + "1"]

            for _ in range(self.exchange._order_tracker._lost_order_count_limit + 1):
                await self.exchange._order_tracker.process_order_not_found(client_order_id=order.client_order_id)

            self.assertNotIn(order.client_order_id, self.exchange.in_flight_orders)

            if self.is_order_fill_http_update_included_in_status_update:
                # This is done for completeness reasons (to have a response available for the trades request)
                self.configure_erroneous_http_fill_trade_response(order=order, mock_api=mock_api)

            self.configure_order_not_found_error_order_status_response(
                order=order, mock_api=mock_api, callback=lambda *args, **kwargs: request_sent_event.set()
            )

            await self.exchange._update_lost_orders_status()
            # Execute one more synchronization to ensure the async task that processes the update is finished
            await request_sent_event.wait()

            await self.await_task_completion("safe_wrapper")

            self.assertTrue(order.is_done)
            self.assertTrue(order.is_failure)

            self.assertEqual(0, len(self.buy_order_completed_logger.event_log))
            self.assertNotIn(order.client_order_id, self.exchange._order_tracker.all_fillable_orders)

            self.assertFalse(
                self.is_logged("INFO", f"BUY order {order.client_order_id} completely filled.")
            )

        async def test_lost_order_removed_after_cancel_status_user_event_received(self):
            self.exchange._set_current_timestamp(1640780000)
            self.exchange.start_tracking_order(
                order_id=self.client_order_id_prefix + "1",
                exchange_order_id=str(self.expected_exchange_order_id),
                trading_pair=self.trading_pair,
                order_type=OrderType.LIMIT,
                trade_type=TradeType.BUY,
                price=Decimal("10000"),
                amount=Decimal("1"),
            )
            order = self.exchange.in_flight_orders[self.client_order_id_prefix + "1"]

            for _ in range(self.exchange._order_tracker._lost_order_count_limit + 1):
                await self.exchange._order_tracker.process_order_not_found(client_order_id=order.client_order_id)

            self.assertNotIn(order.client_order_id, self.exchange.in_flight_orders)

            order_event = self.order_event_for_canceled_order_websocket_update(order=order)

            mock_queue = AsyncMock()
            event_messages = [order_event, asyncio.CancelledError]
            mock_queue.get.side_effect = event_messages
            self.exchange._user_stream_tracker._user_stream = mock_queue

            try:
                await self.exchange._user_stream_event_listener()
            except asyncio.CancelledError:
                pass

            await self.await_task_completion("safe_wrapper")

            self.assertNotIn(order.client_order_id, self.exchange._order_tracker.lost_orders)
            self.assertEqual(0, len(self.order_cancelled_logger.event_log))
            self.assertNotIn(order.client_order_id, self.exchange.in_flight_orders)
            self.assertFalse(order.is_cancelled)
            self.assertTrue(order.is_failure)

        @aioresponses()
        async def test_lost_order_user_stream_full_fill_events_are_processed(self, mock_api):
            self.exchange._set_current_timestamp(1640780000)
            self.exchange.start_tracking_order(
                order_id=self.client_order_id_prefix + "1",
                exchange_order_id=str(self.expected_exchange_order_id),
                trading_pair=self.trading_pair,
                order_type=OrderType.LIMIT,
                trade_type=TradeType.BUY,
                price=Decimal("10000"),
                amount=Decimal("1"),
            )
            order = self.exchange.in_flight_orders[self.client_order_id_prefix + "1"]

            for _ in range(self.exchange._order_tracker._lost_order_count_limit + 1):
                await self.exchange._order_tracker.process_order_not_found(client_order_id=order.client_order_id)

            self.assertNotIn(order.client_order_id, self.exchange.in_flight_orders)

            order_event = self.order_event_for_full_fill_websocket_update(order=order)
            trade_event = self.trade_event_for_full_fill_websocket_update(order=order)

            mock_queue = AsyncMock()
            event_messages = []
            if trade_event:
                event_messages.append(trade_event)
            if order_event:
                event_messages.append(order_event)
            event_messages.append(asyncio.CancelledError)
            mock_queue.get.side_effect = event_messages
            self.exchange._user_stream_tracker._user_stream = mock_queue

            if self.is_order_fill_http_update_executed_during_websocket_order_event_processing:
                self.configure_full_fill_trade_response(
                    order=order,
                    mock_api=mock_api)

            try:
                await self.exchange._user_stream_event_listener()
            except asyncio.CancelledError:
                pass
            # Execute one more synchronization to ensure the async task that processes the update is finished
            await order.wait_until_completely_filled()

            await self.await_task_completion("safe_wrapper")

            fill_event: OrderFilledEvent = self.order_filled_logger.event_log[0]
            self.assertEqual(self.exchange.current_timestamp, fill_event.timestamp)
            self.assertEqual(order.client_order_id, fill_event.order_id)
            self.assertEqual(order.trading_pair, fill_event.trading_pair)
            self.assertEqual(order.trade_type, fill_event.trade_type)
            self.assertEqual(order.order_type, fill_event.order_type)
            self.assertEqual(order.price, fill_event.price)
            self.assertEqual(order.amount, fill_event.amount)
            expected_fee = self.expected_fill_fee
            self.assertEqual(expected_fee, fill_event.trade_fee)

            self.assertEqual(0, len(self.buy_order_completed_logger.event_log))
            self.assertNotIn(order.client_order_id, self.exchange.in_flight_orders)
            self.assertNotIn(order.client_order_id, self.exchange._order_tracker.lost_orders)
            self.assertTrue(order.is_filled)
            self.assertTrue(order.is_failure)

        def _initialize_event_loggers(self):
            self.buy_order_completed_logger = EventLogger()
            self.buy_order_created_logger = EventLogger()
            self.order_cancelled_logger = EventLogger()
            self.order_failure_logger = EventLogger()
            self.order_filled_logger = EventLogger()
            self.sell_order_completed_logger = EventLogger()
            self.sell_order_created_logger = EventLogger()

            events_and_loggers = [
                (MarketEvent.BuyOrderCompleted, self.buy_order_completed_logger),
                (MarketEvent.BuyOrderCreated, self.buy_order_created_logger),
                (MarketEvent.OrderCancelled, self.order_cancelled_logger),
                (MarketEvent.OrderFailure, self.order_failure_logger),
                (MarketEvent.OrderFilled, self.order_filled_logger),
                (MarketEvent.SellOrderCompleted, self.sell_order_completed_logger),
                (MarketEvent.SellOrderCreated, self.sell_order_created_logger)]

            for event, logger in events_and_loggers:
                self.exchange.add_listener(event, logger)

        def _expected_valid_trading_pairs(self):
            return [self.trading_pair]

        def _simulate_trading_rules_initialized(self):
            self.exchange._trading_rules = {
                self.trading_pair: TradingRule(
                    trading_pair=self.trading_pair,
                    min_order_size=Decimal(str(0.01)),
                    min_price_increment=Decimal(str(0.0001)),
                    min_base_amount_increment=Decimal(str(0.000001)),
                )
            }

        def _all_executed_requests(self, api_mock: aioresponses, url: Union[str, re.Pattern]) -> List[RequestCall]:
            request_calls = []
            for key, value in api_mock.requests.items():
                req_url = key[1].human_repr()
                its_a_match = (
                    url.search(req_url)
                    if isinstance(url, re.Pattern)
                    else req_url.startswith(url)
                )
                if its_a_match:
                    request_calls.extend(value)
            return request_calls

        def _configure_balance_response(
                self,
                response: Dict[str, Any],
                mock_api: aioresponses,
                callback: Optional[Callable] = lambda *args, **kwargs: None) -> str:

            url = self.balance_url
            mock_api.get(
                re.compile(f"^{url}".replace(".", r"\.").replace("?", r"\?")),
                body=json.dumps(response),
                callback=callback)
            return url

        def _expected_initial_status_dict(self) -> Dict[str, bool]:
            return {
                "symbols_mapping_initialized": False,
                "order_books_initialized": False,
                "account_balance": False,
                "trading_rule_initialized": False,
                "user_stream_initialized": False,
            }<|MERGE_RESOLUTION|>--- conflicted
+++ resolved
@@ -799,13 +799,9 @@
             )
             # The second order is used only to have the event triggered and avoid using timeouts for tests
             order_id = self.place_buy_order()
-<<<<<<< HEAD
             await request_sent_event.wait()
 
             await self.await_task_completion("safe_wrapper")
-=======
-            self.async_run_with_timeout(request_sent_event.wait(), timeout=3)
->>>>>>> 6afbb566
 
             self.assertNotIn(order_id_for_invalid_order, self.exchange.in_flight_orders)
             self.assertNotIn(order_id, self.exchange.in_flight_orders)
