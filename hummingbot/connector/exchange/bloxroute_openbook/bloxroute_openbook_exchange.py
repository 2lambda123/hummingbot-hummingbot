--- conflicted
+++ resolved
@@ -198,7 +198,7 @@
         :return a list of OrderType supported by this connector.
         Note that Market order type is no longer required and will not be used.
         """
-        return [OrderType.LIMIT, OrderType.MARKET]
+        return [OrderType.LIMIT]
 
     def _is_request_exception_related_to_time_synchronizer(self, request_exception: Exception):
         raise Exception("not yet implemented")
@@ -262,15 +262,6 @@
 
         # this is temporarily hard coded to a single solana wallet
 
-<<<<<<< HEAD
-        base_addr = CONSTANTS.TOKENPAIRTOWALLETADDR[base]
-        quote_addr = CONSTANTS.TOKENPAIRTOWALLETADDR[quote]
-        payer_addr = base_addr if trade_type == TradeType.SELL else quote_addr
-
-        submit_order_response = await self._provider_1.submit_order(
-            owner_address=self._sol_wallet_public_key,
-            payer_address=payer_addr,
-=======
         base_addr = CONSTANTS.TOKEN_PAIR_TO_WALLET_ADDR[base]
         quote_addr = CONSTANTS.TOKEN_PAIR_TO_WALLET_ADDR[quote]
         payer_address = base_addr if side == api.Side.S_ASK else quote_addr
@@ -278,7 +269,6 @@
         submit_order_response = await self._provider_1.submit_order(
             owner_address=self._sol_wallet_public_key,
             payer_address=payer_address,
->>>>>>> 2447ed52
             market=trading_pair,
             side=side,
             types=[type],
@@ -293,10 +283,6 @@
 
         return submit_order_response, time.time()
 
-<<<<<<< HEAD
-=======
-
->>>>>>> 2447ed52
     async def _place_cancel(self, order_id: str, tracked_order: InFlightOrder):
         side = api.Side.S_BID if tracked_order.trade_type == TradeType.BUY else api.Side.S_ASK
 
@@ -321,8 +307,8 @@
 
             quantity_precision = market.base_decimals
             price_precision = market.quote_decimals
-            min_order_size = Decimal(str(10**-quantity_precision))
-            min_quote_amount = Decimal(str(10**-price_precision))
+            min_order_size = Decimal(str(10 ** -quantity_precision))
+            min_quote_amount = Decimal(str(10 ** -price_precision))
             trading_rules.append(
                 TradingRule(
                     trading_pair=trading_pair,
@@ -359,13 +345,9 @@
         pass
 
     async def _update_balances(self):
-<<<<<<< HEAD
         account_balance: GetAccountBalanceResponse = await self._provider_1.get_account_balance(
             owner_address=self._sol_wallet_public_key
         )
-=======
-        account_balance: GetAccountBalanceResponse = await self._provider_1.get_account_balance(owner_address=self._sol_wallet_public_key)
->>>>>>> 2447ed52
         for token_info in account_balance.tokens:
             self._account_balances[token_info.symbol] = token_info.wallet_amount + token_info.unsettled_amount
             self._account_available_balances[token_info.symbol] = token_info.wallet_amount
@@ -380,7 +362,6 @@
         raise Exception("all trade updates for order not yet implemented")
 
     async def _request_order_status(self, tracked_order: InFlightOrder) -> OrderUpdate:
-<<<<<<< HEAD
         blxr_client_order_id = convert_hummingbot_to_blxr_client_order_id(tracked_order.client_order_id)
         order_status_info = self._order_book_manager.get_order_status(
             trading_pair=tracked_order.trading_pair, client_order_id=blxr_client_order_id
@@ -396,9 +377,6 @@
             client_order_id=tracked_order.client_order_id,
             exchange_order_id=tracked_order.exchange_order_id,
         )
-=======
-        raise Exception("request_order_status not implemented")
->>>>>>> 2447ed52
 
     def _create_order_fill_updates(self, order: InFlightOrder, fill_update: Dict[str, Any]) -> List[TradeUpdate]:
         raise Exception("create order fill updates not yet implemented")
