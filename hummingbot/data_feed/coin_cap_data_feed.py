--- conflicted
+++ resolved
@@ -45,10 +45,7 @@
 
     @property
     def health_check_endpoint(self):
-<<<<<<< HEAD
-=======
         # Only fetch data of one asset - so that the health check is faster
->>>>>>> 0e681444
         return "http://api.coincap.io/v2/assets/bitcoin"
 
     def get_price(self, asset: str) -> float:
