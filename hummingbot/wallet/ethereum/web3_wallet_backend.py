--- conflicted
+++ resolved
@@ -22,15 +22,10 @@
     ContractFunction
 )
 from web3.datastructures import AttributeDict
-<<<<<<< HEAD
-from web3.exceptions import BlockNotFound
-from web3.exceptions import TransactionNotFound
-=======
 from web3.exceptions import (
     BlockNotFound,
     TransactionNotFound
 )
->>>>>>> bf54f8c4
 
 from hummingbot.core.utils.async_call_scheduler import AsyncCallScheduler
 from hummingbot.wallet.ethereum.ethereum_chain import EthereumChain
@@ -404,7 +399,6 @@
         Look for failed transactions, and emit transaction fail event if any are found.
         """
         async_scheduler: AsyncCallScheduler = AsyncCallScheduler.shared_instance()
-<<<<<<< HEAD
         tasks = [async_scheduler.call_async(self._w3.eth.getTransactionReceipt, tx_hash)
                 for tx_hash in self._pending_tx_dict.keys()]
         transaction_receipts: List[AttributeDict] = []
@@ -417,12 +411,6 @@
             stop_tx_hash = e.args[0].split(" ")[3]
             self._stop_tx_tracking(stop_tx_hash)
             self.logger().info(f"Stopped tracking transaction with hash: {stop_tx_hash}.")
-=======
-        tasks = [self._check_transaction_receipt(tx_hash, self._pending_tx_dict[tx_hash]['timestamp'])
-                 for tx_hash in self._pending_tx_dict.keys()]
-        transaction_receipts: List[AttributeDict] = [tr for tr in await safe_gather(*tasks)
-                                                     if (tr is not None and tr.get("blockHash") is not None)]
->>>>>>> bf54f8c4
         block_hash_set: Set[HexBytes] = set(tr.blockHash for tr in transaction_receipts)
         fetch_block_tasks = [async_scheduler.call_async(self._w3.eth.getBlock, block_hash)
                              for block_hash in block_hash_set]
