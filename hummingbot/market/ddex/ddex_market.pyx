--- conflicted
+++ resolved
@@ -248,13 +248,8 @@
             total_balances = self.get_all_balances()
             self.logger().warning(f"available balance, locked: {locked_balances}, total: {total_balances}")
             for currency, balance in total_balances.items():
-<<<<<<< HEAD
                 self._account_available_balances[currency] = \
                     Decimal(total_balances[currency]) - locked_balances.get(currency, s_decimal_0)
-=======
-                self._account_available_balances[currency] = Decimal(total_balances[currency]) - \
-                    locked_balances.get(currency, s_decimal_0)
->>>>>>> 3b6bcefa
             self._last_update_available_balance_timestamp = current_timestamp
 
     async def _update_trading_rules(self):
@@ -630,17 +625,8 @@
         response_data = await self._api_request('get', url=url)
         return response_data["data"]["ticker"]
 
-<<<<<<< HEAD
     cdef str c_buy(self, str symbol, object amount, object order_type=OrderType.MARKET, object price=s_decimal_0,
                    dict kwargs={}):
-=======
-    cdef str c_buy(self,
-                   str symbol,
-                   object amount,
-                   object order_type = OrderType.MARKET,
-                   object price = s_decimal_0,
-                   dict kwargs = {}):
->>>>>>> 3b6bcefa
         cdef:
             int64_t tracking_nonce = <int64_t>(time.time() * 1e6)
             str order_id = str(f"buy-{symbol}-{tracking_nonce}")
@@ -648,12 +634,8 @@
         safe_ensure_future(self.execute_buy(order_id, symbol, amount, order_type, price))
         return order_id
 
-<<<<<<< HEAD
     async def execute_buy(self, order_id: str, symbol: str, amount: Decimal, order_type: OrderType,
                           price: Decimal) -> str:
-=======
-    async def execute_buy(self, order_id: str, symbol: str, amount: Decimal, order_type: OrderType, price: Decimal) -> str:
->>>>>>> 3b6bcefa
         cdef:
             object q_price = self.c_quantize_order_price(symbol, price)
             object q_amt = self.c_quantize_order_amount(symbol, amount)
@@ -664,11 +646,7 @@
         if order_type is OrderType.MARKET:
             quote_amount = self.c_get_quote_volume_for_base_amount(symbol, True, amount).result_volume
             # Quantize according to price rules, not base token amount rules.
-<<<<<<< HEAD
             q_amt = self.c_quantize_order_price(symbol, quote_amount)
-=======
-            q_amt = str(self.c_quantize_order_price(symbol, Decimal(quote_amount)))
->>>>>>> 3b6bcefa
 
         try:
             if order_type is OrderType.LIMIT:
@@ -716,17 +694,8 @@
                                                          order_type)
                                  )
 
-<<<<<<< HEAD
     cdef str c_sell(self, str symbol, object amount, object order_type=OrderType.MARKET, object price=s_decimal_0,
                     dict kwargs={}):
-=======
-    cdef str c_sell(self,
-                    str symbol,
-                    object amount,
-                    object order_type = OrderType.MARKET,
-                    object price = s_decimal_0,
-                    dict kwargs = {}):
->>>>>>> 3b6bcefa
         cdef:
             int64_t tracking_nonce = <int64_t>(time.time() * 1e6)
             str order_id = str(f"sell-{symbol}-{tracking_nonce}")
@@ -734,12 +703,8 @@
         safe_ensure_future(self.execute_sell(order_id, symbol, amount, order_type, price))
         return order_id
 
-<<<<<<< HEAD
     async def execute_sell(self, order_id: str, symbol: str, amount: Decimal, order_type: OrderType,
                            price: Decimal) -> str:
-=======
-    async def execute_sell(self, order_id: str, symbol: str, amount: Decimal, order_type: OrderType, price: Decimal) -> str:
->>>>>>> 3b6bcefa
         cdef:
             object q_price = self.c_quantize_order_price(symbol, price)
             object q_amt = self.c_quantize_order_amount(symbol, amount)
@@ -951,20 +916,10 @@
         decimals_quantum = trading_rule.min_base_amount_increment
         return decimals_quantum
 
-<<<<<<< HEAD
     cdef object c_quantize_order_amount(self, str symbol, object amount, object price=Decimal(0)):
         cdef:
             TradingRule trading_rule = self._trading_rules[symbol]
         quantized_amount = MarketBase.c_quantize_order_amount(self, symbol, amount)
-=======
-    cdef object c_quantize_order_amount(self, str symbol, object amount, object price = s_decimal_0):
-        cdef:
-            TradingRule trading_rule = self._trading_rules[symbol]
-        global s_decimal_0
-
-        quantized_amount = MarketBase.c_quantize_order_amount(self, symbol, amount)
-
->>>>>>> 3b6bcefa
         # Check against min_order_size and. If not passing the check, return 0.
         if quantized_amount < MarketBase.c_quantize_order_amount(self, symbol, trading_rule.min_order_size):
             return s_decimal_0
