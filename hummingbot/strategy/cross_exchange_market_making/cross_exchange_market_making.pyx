--- conflicted
+++ resolved
@@ -154,11 +154,7 @@
 
         #tracking limit orders
         self._tracked_maker_orders = {}
-<<<<<<< HEAD
         #a copy of limit orders for safety for sometime
-=======
-        self._tracked_taker_orders = {}
->>>>>>> 1e436c5b
         self._shadow_tracked_maker_orders = {}
         self._order_id_to_market_pair = {}
         self._shadow_order_id_to_market_pair = {}
