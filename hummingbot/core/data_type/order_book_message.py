--- conflicted
+++ resolved
@@ -443,6 +443,7 @@
     def bids(self) -> List[OrderBookRow]:
         raise NotImplementedError("Coinbase Pro order book messages have different semantics.")
 
+
 class BittrexOrderBookMessage(OrderBookMessage):
     def __new__(
         cls,
@@ -499,30 +500,16 @@
             If timestamp is the same, the ordering is snapshot < diff < trade
             """
             return self.type.value < other.type.value
-<<<<<<< HEAD
+
+
 class BitroyalOrderBookMessage(OrderBookMessage):
-        def __new__(cls, message_type: OrderBookMessageType, content: Dict[str, any], timestamp: Optional[float] = None,
-                                *args, **kwargs):
-                if timestamp is None:
-                    if message_type is OrderBookMessageType.SNAPSHOT:
-                        raise ValueError("timestamp must not be None when initializing snapshot messages.")
-                    timestamp = pd.Timestamp(content["time"], tz="UTC").timestamp()
-                return super(BitroyalOrderBookMessage, cls).__new__(
-                        cls, message_type, content, timestamp=timestamp, *args, **kwargs
-                )
-=======
-
-
-class BitroyalOrderBookMessage(OrderBookMessage):
-    def __new__(cls, message_type: OrderBookMessageType, content: Dict[str, any], timestamp: Optional[float] = None,
-                *args, **kwargs):
+    def __new__(cls, message_type: OrderBookMessageType, content: Dict[str, any], timestamp: Optional[float] = None, *args, **kwargs):
         if timestamp is None:
             if message_type is OrderBookMessageType.SNAPSHOT:
                 raise ValueError("timestamp must not be None when initializing snapshot messages.")
             timestamp = pd.Timestamp(content["time"], tz="UTC").timestamp()
-        return super(BitroyalOrderBookMessage, cls).__new__(cls, message_type, content, timestamp=timestamp, *args, **kwargs)
-
->>>>>>> dbbd17b0
+            return super(BitroyalOrderBookMessage, cls).__new__(cls, message_type, content, timestamp=timestamp, *args, **kwargs)
+
     @property
     def update_id(self) -> int:
         if self.type in [OrderBookMessageType.DIFF, OrderBookMessageType.SNAPSHOT]:
@@ -545,15 +532,8 @@
 
     @property
     def asks(self) -> List[OrderBookRow]:
-<<<<<<< HEAD
-        raise   NotImplementedError("Bitroyal order book messages have different semantics.")
-
-    @property
-    def bids(self)-> List[OrderBookRow]:
-=======
         raise NotImplementedError("Bitroyal order book messages have different semantics.")
 
     @property
     def bids(self) -> List[OrderBookRow]:
->>>>>>> dbbd17b0
         raise NotImplementedError("Bitroyal order book messages have different semantics.")