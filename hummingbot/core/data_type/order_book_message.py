--- conflicted
+++ resolved
@@ -89,9 +89,7 @@
                 return self.timestamp < other.timestamp
             else:
                 # For messages of same timestamp, order book messages come before trade messages.
-<<<<<<< HEAD
                 return self.has_update_id
-
 
 class DDEXOrderBookMessage(OrderBookMessage):
     def __new__(
@@ -610,7 +608,6 @@
             OrderBookRow(float(price), float(amount), self.update_id) for price, amount, *trash in self.content.get("bids", [])
         ]
 
-
 class HitBTCOrderBookMessage(OrderBookMessage):
     def __new__(
         cls,
@@ -659,7 +656,4 @@
             """
             If timestamp is the same, the ordering is snapshot < diff < trade
             """
-            return self.type.value < other.type.value
-=======
-                return self.has_update_id
->>>>>>> 03aaa8d2
+            return self.type.value < other.type.value