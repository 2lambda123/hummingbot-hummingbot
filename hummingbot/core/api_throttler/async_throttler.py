--- conflicted
+++ resolved
@@ -1,13 +1,10 @@
 import time
-<<<<<<< HEAD
-=======
 from decimal import Decimal
 from typing import List, Tuple
->>>>>>> 62b3b709
 
 from hummingbot.core.api_throttler.async_request_context_base import (
+    MAX_CAPACITY_REACHED_WARNING_INTERVAL,
     AsyncRequestContextBase,
-    MAX_CAPACITY_REACHED_WARNING_INTERVAL,
 )
 from hummingbot.core.api_throttler.async_throttler_base import AsyncThrottlerBase
 from hummingbot.core.api_throttler.data_types import RateLimit
@@ -25,21 +22,15 @@
         Note: A task can be associated to one or more RateLimit.
         :return: True if it is within capacity to add a new task
         """
-<<<<<<< HEAD
-        if len(self._related_limits) > 0:
-            now: float = time.time()
-            for rate_limit, weight in self._related_limits:
-=======
         if self._rate_limit is not None:
             list_of_limits: List[Tuple[RateLimit, int]] = [(self._rate_limit,
                                                             self._rate_limit.weight)] + self._related_limits
             now: float = self._time()
             for rate_limit, weight in list_of_limits:
->>>>>>> 62b3b709
                 capacity_used: int = sum([task.weight
                                           for task in self._task_logs
                                           if rate_limit.limit_id == task.rate_limit.limit_id and
-                                          now - task.timestamp - (task.rate_limit.time_interval * self._safety_margin_pct) <= task.rate_limit.time_interval])
+                                          Decimal(str(now)) - Decimal(str(task.timestamp)) - Decimal(str(task.rate_limit.time_interval * self._safety_margin_pct)) <= task.rate_limit.time_interval])
 
                 if capacity_used + weight > rate_limit.limit:
                     if self._last_max_cap_warning_ts < now - MAX_CAPACITY_REACHED_WARNING_INTERVAL:
@@ -51,6 +42,9 @@
                         AsyncRequestContextBase._last_max_cap_warning_ts = now
                     return False
         return True
+
+    def _time(self):
+        return time.time()
 
 
 class AsyncThrottler(AsyncThrottlerBase):
