from copy import deepcopy
from typing import Any, Dict, Iterable, List, Optional

import pandas as pd

<<<<<<< HEAD
native_tokens = {"ethereum": "ETH", "avalanche": "AVAX", "solana": "SOL", "polygon": "MATIC", "harmony": "ONE", "ripple": "XRP"}
=======
native_tokens = {
    "ethereum": "ETH",
    "avalanche": "AVAX",
    "solana": "SOL",
    "polygon": "MATIC",
    "harmony": "ONE",
    "binance-smart-chain": "BNB",
    "cronos": "CRO",
    "near": "NEAR"
}

SUPPORTED_CHAINS = set(native_tokens.keys())
>>>>>>> 23a9a900


def flatten(items):
    """
    Deep flatten any iterable item.
    """
    for x in items:
        if isinstance(x, Iterable) and not isinstance(x, (str, bytes)):
            yield from flatten(x)
        else:
            yield x


def list_gateway_wallets(wallets: List[Any], chain: str) -> List[str]:
    """
    Get the public keys for a chain supported by gateway.
    """
    return list(flatten([w["walletAddresses"] for w in wallets if w["chain"] == chain]))


def build_wallet_display(native_token: str, wallets: List[Dict[str, Any]]) -> pd.DataFrame:
    """
    Display user wallets for a particular chain as a table
    """
    columns = ["Wallet", native_token]
    data = []
    for dict in wallets:
        data.extend([[dict['address'], dict['balance']]])

    return pd.DataFrame(data=data, columns=columns)


def build_connector_display(connectors: List[Dict[str, Any]]) -> pd.DataFrame:
    """
    Display connector information as a table
    """
    columns = ["Exchange", "Network", "Wallet"]
    data = []
    for connector_spec in connectors:
        data.extend([
            [
                connector_spec["connector"],
                f"{connector_spec['chain']} - {connector_spec['network']}",
                connector_spec["wallet_address"],
            ]
        ])

    return pd.DataFrame(data=data, columns=columns)


def build_connector_tokens_display(connectors: List[Dict[str, Any]]) -> pd.DataFrame:
    """
    Display connector and the tokens the balance command will report on
    """
    columns = ["Exchange", "Report Token Balances"]
    data = []
    for connector_spec in connectors:
        data.extend([
            [
                f"{connector_spec['connector']}_{connector_spec['chain']}_{connector_spec['network']}",
                connector_spec.get("tokens", ""),
            ]
        ])

    return pd.DataFrame(data=data, columns=columns)


def build_config_dict_display(lines: List[str], config_dict: Dict[str, Any], level: int = 0):
    """
    Build display messages on lines for a config dictionary, this function is called recursive.
    For example:
    config_dict: {"a": 1, "b": {"ba": 2, "bb": 3}, "c": 4}
    lines will be
    a: 1
    b:
      ba: 2
      bb: 3
    c: 4
    :param lines: a list display message (lines) to be built upon.
    :param config_dict: a (Gateway) config dictionary
    :param level: a nested level.
    """
    prefix: str = "  " * level
    for k, v in config_dict.items():
        if isinstance(v, Dict):
            lines.append(f"{prefix}{k}:")
            build_config_dict_display(lines, v, level + 1)
        else:
            lines.append(f"{prefix}{k}: {v}")


def build_config_namespace_keys(namespace_keys: List[str], config_dict: Dict[str, Any], prefix: str = ""):
    """
    Build namespace keys for a config dictionary, this function is recursive.
    For example:
    config_dict: {"a": 1, "b": {"ba": 2, "bb": 3}, "c": 4}
    namepace_keys will be ["a", "b", "b.ba", "b.bb", "c"]
    :param namespace_keys: a key list to be build upon
    :param config_dict: a (Gateway) config dictionary
    :prefix: a prefix to the namespace (used when the function is called recursively.
    """
    for k, v in config_dict.items():
        namespace_keys.append(f"{prefix}{k}")
        if isinstance(v, Dict):
            build_config_namespace_keys(namespace_keys, v, f"{prefix}{k}.")


def search_configs(config_dict: Dict[str, Any], namespace_key: str) \
        -> Optional[Dict[str, Any]]:
    """
    Search the config dictionary for a given namespace key and preserve the key hierarchy.
    For example:
    config_dict:  {"a": 1, "b": {"ba": 2, "bb": 3}, "c": 4}
    searching for b will result in {"b": {"ba": 2, "bb": 3}}
    searching for b.ba will result in {"b": {"ba": 2}}
    :param config_dict: The config dictionary
    :param namespace_key: The namespace key to search for
    :return: A dictionary matching the given key, returns None if not found
    """
    key_parts = namespace_key.split(".")
    if not key_parts[0] in config_dict:
        return
    result: Dict[str, Any] = {key_parts[0]: deepcopy(config_dict[key_parts[0]])}
    result_val = result[key_parts[0]]
    for key_part in key_parts[1:]:
        if not isinstance(result_val, Dict) or key_part not in result_val:
            return
        temp = deepcopy(result_val[key_part])
        result_val.clear()
        result_val[key_part] = temp
        result_val = result_val[key_part]
    return result<|MERGE_RESOLUTION|>--- conflicted
+++ resolved
@@ -3,22 +3,19 @@
 
 import pandas as pd
 
-<<<<<<< HEAD
-native_tokens = {"ethereum": "ETH", "avalanche": "AVAX", "solana": "SOL", "polygon": "MATIC", "harmony": "ONE", "ripple": "XRP"}
-=======
 native_tokens = {
     "ethereum": "ETH",
     "avalanche": "AVAX",
     "solana": "SOL",
     "polygon": "MATIC",
     "harmony": "ONE",
+    "ripple": "XRP",
     "binance-smart-chain": "BNB",
     "cronos": "CRO",
     "near": "NEAR"
 }
 
 SUPPORTED_CHAINS = set(native_tokens.keys())
->>>>>>> 23a9a900
 
 
 def flatten(items):
