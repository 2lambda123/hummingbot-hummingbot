--- conflicted
+++ resolved
@@ -45,20 +45,11 @@
         self.app.hide_input = True
         if connector_name == "kraken":
             self.notify("Reminder: Please ensure your Kraken API Key Nonce Window is at least 10.")
-<<<<<<< HEAD
-        exchange_configs = [c for c in global_config_map.values()
-                            if c.key in AllConnectorSettings.get_connector_settings()[
-                                exchange].config_keys and c.is_connect_key]
-
-        to_connect = True
-        if Security.encrypted_file_exists(exchange_configs[0].key):
-=======
         if connector_name == "celo":
             connector_config = ClientConfigAdapter(CELO_KEYS)
         else:
             connector_config = ClientConfigAdapter(AllConnectorSettings.get_connector_config_keys(connector_name))
         if Security.connector_config_file_exists(connector_name):
->>>>>>> 3e8d9008
             await Security.wait_til_decryption_done()
             api_key_config = [
                 c.printable_value for c in connector_config.traverse(secure=False) if "api_key" in c.attr
