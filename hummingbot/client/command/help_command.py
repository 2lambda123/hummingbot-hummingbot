import argparse
from typing import TYPE_CHECKING

if TYPE_CHECKING:
    from hummingbot.client.hummingbot_application import HummingbotApplication


class HelpCommand:
    def help(self,  # type: HummingbotApplication
             command: str):
        cmd_split = command.split()
        if cmd_split[0] == 'all':
            self.notify(self.parser.format_help())
        else:
<<<<<<< HEAD
            subparsers_actions = [
                action for action in self.parser._actions if isinstance(action, argparse._SubParsersAction)]

            for subparsers_action in subparsers_actions:
                subparser = subparsers_action.choices.get(command)
                try:
                    self._notify(subparser.format_help())
                except AttributeError:
                    self._notify("Invalid help argument")
=======
            parser = self.parser._actions
            for step in cmd_split:
                subparsers_actions = [
                    action for action in parser if isinstance(action, argparse._SubParsersAction)]
                for subparsers_action in subparsers_actions:
                    subparser = subparsers_action.choices.get(step)
                    if subparser:
                        last_subparser = subparser
                        parser = subparser._actions
            self.notify(last_subparser.format_help())
>>>>>>> d1df085b
<|MERGE_RESOLUTION|>--- conflicted
+++ resolved
@@ -12,17 +12,6 @@
         if cmd_split[0] == 'all':
             self.notify(self.parser.format_help())
         else:
-<<<<<<< HEAD
-            subparsers_actions = [
-                action for action in self.parser._actions if isinstance(action, argparse._SubParsersAction)]
-
-            for subparsers_action in subparsers_actions:
-                subparser = subparsers_action.choices.get(command)
-                try:
-                    self._notify(subparser.format_help())
-                except AttributeError:
-                    self._notify("Invalid help argument")
-=======
             parser = self.parser._actions
             for step in cmd_split:
                 subparsers_actions = [
@@ -32,5 +21,7 @@
                     if subparser:
                         last_subparser = subparser
                         parser = subparser._actions
-            self.notify(last_subparser.format_help())
->>>>>>> d1df085b
+            try:
+                self.notify(last_subparser.format_help())
+            except AttributeError:
+                self._notify("Invalid help argument")