--- conflicted
+++ resolved
@@ -631,7 +631,6 @@
             GatewayConnectionSetting.upsert_connector_spec_tokens(connector_chain_network, new_tokens)
             self.notify(f"The 'balance' command will now report token balances {new_tokens} for '{connector_chain_network}'.")
 
-<<<<<<< HEAD
     async def _gateway_list(
         self           # type: HummingbotApplication
         ):
@@ -651,7 +650,6 @@
             table_format=self.client_config_map.tables_format).split("\n")]
         self.notify("\n".join(lines))
     
-=======
     async def _update_gateway_approve_tokens(
             self,           # type: HummingbotApplication
             connector_chain_network: str,
@@ -698,7 +696,6 @@
                 self.logger().error(f"Error approving tokens: {e}")
                 return
 
->>>>>>> 24d8f8d4
     def _get_gateway_instance(
         self  # type: HummingbotApplication
     ) -> GatewayHttpClient:
