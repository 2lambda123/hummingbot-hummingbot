--- conflicted
+++ resolved
@@ -37,13 +37,9 @@
     "bittrex",
     "kucoin",
     "bitcoin_com",
-<<<<<<< HEAD
-    "kraken",
-    "beaxy"
-=======
+    "beaxy",
     "eterbase",
     "kraken"
->>>>>>> 6e825b1c
 }
 
 DEXES = {
@@ -65,13 +61,9 @@
     "huobi": "ETH-USDT",
     "liquid": "ETH-USD",
     "radar_relay": "ZRX-WETH",
-<<<<<<< HEAD
-    "kraken": "ETH-USDC",
-    "beaxy": "BTC-USDC"
-=======
+    "beaxy": "BTC-USDC",
     "eterbase": "ETH-EUR",
     "kraken": "ETH-USDC"
->>>>>>> 6e825b1c
 }
 
 EXAMPLE_ASSETS = {
@@ -85,13 +77,9 @@
     "huobi": "eth",
     "liquid": "ETH",
     "radar_relay": "ZRX",
-<<<<<<< HEAD
-    "kraken": "XETH",
-    "beaxy": "BXY"
-=======
+    "beaxy": "BXY",
     "eterbase": "ETH",
     "kraken": "XETH"
->>>>>>> 6e825b1c
 }
 
 MAXIMUM_OUTPUT_PANE_LINE_COUNT = 1000
