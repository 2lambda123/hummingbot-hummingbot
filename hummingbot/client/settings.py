from os.path import (
    realpath,
    join,
)
from typing import List

from hummingbot import get_strategy_list
from hummingbot.core.utils.trading_pair_fetcher import TradingPairFetcher

# Global variables
required_exchanges: List[str] = []
trading_pair_fetcher = TradingPairFetcher.get_instance()

# Global static values
KEYFILE_PREFIX = "key_file_"
KEYFILE_POSTFIX = ".json"
ENCYPTED_CONF_PREFIX = "encrypted_"
ENCYPTED_CONF_POSTFIX = ".json"
GLOBAL_CONFIG_PATH = "conf/conf_global.yml"
TRADE_FEES_CONFIG_PATH = "conf/conf_fee_overrides.yml"
TOKEN_ADDRESSES_FILE_PATH = realpath(join(__file__, "../../wallet/ethereum/erc20_tokens.json"))
DEFAULT_KEY_FILE_PATH = "conf/"
DEFAULT_LOG_FILE_PATH = "logs/"
DEFAULT_ETHEREUM_RPC_URL = "https://mainnet.coinalpha.com/hummingbot-test-node"
TEMPLATE_PATH = realpath(join(__file__, "../../templates/"))
CONF_FILE_PATH = "conf/"
CONF_PREFIX = "conf_"
CONF_POSTFIX = "_strategy"

EXCHANGES = {
    "bamboo_relay",
    "binance",
    "coinbase_pro",
    "huobi",
    "liquid",
    "idex",
    "radar_relay",
    "dolomite",
    "bittrex",
    "bitcoin_com",
    "kucoin",
<<<<<<< HEAD
    "hitbtc"
=======
    "bitcoin_com",
    "kraken"
>>>>>>> 5f18fce0
}

DEXES = {
    "bamboo_relay",
    "idex",
    "radar_relay",
    "dolomite"
}

STRATEGIES: List[str] = get_strategy_list()

EXAMPLE_PAIRS = {
    "bamboo_relay": "ZRX-WETH",
    "binance": "ZRX-ETH",
    "bitcoin_com": "ETH-BCH",
    "bittrex": "ZRX-ETH",
    "kucoin": "ETH-USDT",
    "coinbase_pro": "ETH-USDC",
    "dolomite": "WETH-DAI",
    "huobi": "ETH-USDT",
    "liquid": "ETH-USD",
    "radar_relay": "ZRX-WETH",
<<<<<<< HEAD
    "hitbtc": "USD-IDRT"
=======
    "kraken": "XETH-USDC"
>>>>>>> 5f18fce0
}

EXAMPLE_ASSETS = {
    "bamboo_relay": "ZRX",
    "binance": "ZRX",
    "bitcoin_com": "BCH",
    "bittrex": "ZRX",
    "kucoin": "ETH",
    "coinbase_pro": "ETH",
    "dolomite": "LRC",
    "huobi": "eth",
    "liquid": "ETH",
    "radar_relay": "ZRX",
<<<<<<< HEAD
    "hitbtc": "IDRT"
=======
    "kraken": "XETH"
>>>>>>> 5f18fce0
}

MAXIMUM_OUTPUT_PANE_LINE_COUNT = 1000
MAXIMUM_LOG_PANE_LINE_COUNT = 1000
MAXIMUM_TRADE_FILLS_DISPLAY_OUTPUT = 100<|MERGE_RESOLUTION|>--- conflicted
+++ resolved
@@ -39,12 +39,8 @@
     "bittrex",
     "bitcoin_com",
     "kucoin",
-<<<<<<< HEAD
-    "hitbtc"
-=======
-    "bitcoin_com",
+    "hitbtc",
     "kraken"
->>>>>>> 5f18fce0
 }
 
 DEXES = {
@@ -67,11 +63,8 @@
     "huobi": "ETH-USDT",
     "liquid": "ETH-USD",
     "radar_relay": "ZRX-WETH",
-<<<<<<< HEAD
-    "hitbtc": "USD-IDRT"
-=======
+    "hitbtc": "USD-IDRT",
     "kraken": "XETH-USDC"
->>>>>>> 5f18fce0
 }
 
 EXAMPLE_ASSETS = {
@@ -85,11 +78,8 @@
     "huobi": "eth",
     "liquid": "ETH",
     "radar_relay": "ZRX",
-<<<<<<< HEAD
-    "hitbtc": "IDRT"
-=======
+    "hitbtc": "IDRT",
     "kraken": "XETH"
->>>>>>> 5f18fce0
 }
 
 MAXIMUM_OUTPUT_PANE_LINE_COUNT = 1000
