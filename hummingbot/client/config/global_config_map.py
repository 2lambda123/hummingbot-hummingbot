--- conflicted
+++ resolved
@@ -7,14 +7,7 @@
     DEFAULT_KEY_FILE_PATH,
     DEFAULT_LOG_FILE_PATH,
 )
-<<<<<<< HEAD
 from hummingbot.client.config.config_validators import validate_bool
-=======
-from hummingbot.client.config.config_validators import (
-    is_valid_bool,
-    is_strategy
-)
->>>>>>> 81190445
 
 
 def generate_client_id() -> str:
