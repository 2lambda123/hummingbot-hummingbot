--- conflicted
+++ resolved
@@ -3,13 +3,8 @@
 import re
 import unittest
 from decimal import Decimal
-from test.hummingbot.connector.network_mocking_assistant import NetworkMockingAssistant
 from typing import Awaitable, List, Optional
-<<<<<<< HEAD
 from unittest.mock import AsyncMock, MagicMock, patch
-=======
-from unittest.mock import MagicMock, patch
->>>>>>> 39b9d3a3
 
 from aioresponses import aioresponses
 
@@ -26,7 +21,6 @@
 from hummingbot.core.data_type.in_flight_order import InFlightOrder, OrderState
 from hummingbot.core.data_type.trade_fee import TokenAmount
 from hummingbot.core.event.event_logger import EventLogger
-<<<<<<< HEAD
 from hummingbot.core.event.events import (
     BuyOrderCompletedEvent,
     MarketEvent,
@@ -34,9 +28,6 @@
     OrderFilledEvent,
 )
 from test.hummingbot.connector.network_mocking_assistant import NetworkMockingAssistant
-=======
-from hummingbot.core.event.events import MarketEvent, MarketOrderFailureEvent, OrderType, TradeType
->>>>>>> 39b9d3a3
 
 
 class TestAscendExExchange(unittest.TestCase):
@@ -318,7 +309,6 @@
         self.assertNotIn("OID3", self.exchange.in_flight_orders)
         self.assertNotIn("OID4", self.exchange.in_flight_orders)
 
-<<<<<<< HEAD
     def test_partial_fill_and_full_fill_generate_fill_events(self):
         self.exchange._set_current_timestamp(1640780000)
 
@@ -445,8 +435,6 @@
             )
         )
 
-=======
->>>>>>> 39b9d3a3
     @patch("hummingbot.connector.utils.get_tracking_nonce_low_res")
     def test_client_order_id_on_order(self, mocked_nonce):
         mocked_nonce.return_value = 6
