name: hummingbot
channels:
  - defaults
dependencies:
<<<<<<< HEAD
  ### Packages needed for the build/install process
  - coverage>=7.3.0
  - cython>=3.0.2
  - flake8>=6.1.0
  - diff-cover>=7.7.0
  - nose>=1.3.7
  - nose-exclude>=0.5.0
  - pip>=23.2.1
  - pre-commit>=3.3.3
  - python>=3.10,<3.11
  - pytest>=7.4.0
  - setuptools>=68.0.0
  ### Packages used within HB and helping reduce the footprint of pip-installed packages
  - aiohttp>=3.8.5
  - asyncssh>=2.13.2
  - aiounittest>=1.4.2
  - async-timeout>=4.0.2
  - backoff
  - bidict>=0.22.1
  - cachetools>=5.3.1
  - cryptography>=41.0.2
  - cytoolz>=0.12.1
  - gql-with-aiohttp
  - numpy>=1.25.0
  - numpy-base>=1.25.0
  - pandas>=2.0.3
  - pandas-ta>=0.3.14b
  - prompt_toolkit>=3.0.39
  - protobuf>=4.23.3
  - psutil>=5.9.5
  - ptpython>=3.0.20
  - pydantic>=1.10.12,<2.0.0
  - pyperclip>=1.8.2
  - requests>=2.31.0
  - ruamel.yaml>=0.17.32
  - scipy>=1.11.1
  - six>=1.16.0
  - sqlalchemy>=1.4.49,<1.4.99
  - tabulate>=0.9.0
  - ujson>=5.7.0
  # This needs to be restricted to <2.0 - tests fail otherwise
  - urllib3>=1.26.15,<2.0
  # Latest version causes major conflict resolution issues
  - websockets>=10,<11
  - yaml>=0.2.5
  - zlib>=1.2.13
  ### Packages required by pip packages that are available on conda-forge/defaults
  #
  ## Packages for commlib-py
  - hiredis>=2.2.3
  - paho-mqtt>=1.6.1
  - pika>=1.3.1
  #
  ## Packages for docker
  - websocket-client>=1.6.1
  #
  ### Packages for dydx-v3-python - Need to make sure we don't require a package that creates a fictitious conflict
  - backports.zoneinfo>=0.2.1
  - base58>=2.1.1
  - dateparser>=1.1.8
  - ecdsa>=0.18.0
  - eth-account>=0.8.0
  - importlib-resources>=6.0.0
  - ipfshttpclient>=0.8.0a2
  - jsonschema>=4.18.6
  - lru-dict>=1.2.0
  - mpmath>=1.3.0
  - pkgutil-resolve-name>=1.3.10
  - pyrsistent>=0.19.3
  - sympy>=1.12
  # This creates major conflicts and long resolution time
  - web3>=6.7.0
  #
  ## Packages for ethsnarks-loopring
  - bitstring>=4.0.2
  - pyblake2>=1.1.2
  #
  ## Packages for injective-py
  - aiocron>=1.8
  - asn1crypto>=1.5.1
  - dataclassy
  - grpcio>=1.56.2
  - grpcio-tools>=1.54.2
  - mnemonic>=0.20
  #
  ## Packages for substrateinterface
  - python-xxhash
  - pynacl
  #
  ## Packages for python-telegram-bot
  - future>=0.18.3
  - tornado>=6.3.2
  #
  ### Packages required by pip packages that are not available on conda-forge/defaults
  ### These are installed via pip --no-deps to prevent them overriding the conda
  ### packages above (see pip_packages.txt file).
  ### Some care was taken to include as many conda packages as possible
  ### to reduce the number of pip-installed packages.
  - pip:
=======
  - bidict
  - coverage=5.5
  - nomkl
  - nose=1.3.7
  - nose-exclude
  - numpy=1.23.5
  - numpy-base=1.23.5
  - pandas=1.5.3
  - pip=23.1.2
  - prompt_toolkit=3.0.20
  - pydantic=1.9.*
  - pytest
  - python=3.10.12
  - pytables=3.8.0
  - scipy=1.10.1
  - sqlalchemy=1.4
  - tabulate==0.8.9
  - typing-extensions<4.6.0
  - ujson
  - zlib=1.2.13
  - pip:
    - aiohttp==3.*
    - aioprocessing==2.0
    - aioresponses
    - aiounittest
    - appdirs==1.4.3
    - async-timeout
    - asyncssh==2.13.1
    - pyOpenSSL==21.0.0
    - appnope==0.1.3
    - base58==2.1.1
    - cachetools==4.0.0
    - commlib-py==0.10.6
    - cryptography==3.4.7
    - cython==3.0.0a10
    - diff-cover==5.1.2
    - docker==5.0.3
    - eip712-structs==1.1.0
    - ethsnarks-loopring==0.1.5
    - flake8==3.7.9
    - gql
    - grpcio
    - grpcio-tools
    - importlib-metadata==0.23
    - injective-py==0.7.*
    - mypy-extensions==0.4.3
    - pandas_ta==0.3.14b
    - pre-commit==2.18.1
    - protobuf>=4
    - psutil==5.7.2
    - ptpython==3.0.20
    - pyjwt==1.7.1
    - pyperclip==1.7.0
    - python-telegram-bot==12.8
    - requests==2.*
    - rsa==4.7
    - ruamel-yaml==0.16.10
    - signalr-client-aio==0.0.1.6.2
    - substrate-interface==1.6.2
    - solders==0.1.4
    - web3
    - websockets
    - yarl==1.*
>>>>>>> a7df4ae6
    - git+https://github.com/CoinAlpha/python-signalr-client.git
    # - git+https://github.com/robotics-4-all/commlib-py.git@master<|MERGE_RESOLUTION|>--- conflicted
+++ resolved
@@ -1,8 +1,8 @@
 name: hummingbot
 channels:
   - defaults
+  - conda-forge
 dependencies:
-<<<<<<< HEAD
   ### Packages needed for the build/install process
   - coverage>=7.3.0
   - cython>=3.0.2
@@ -102,70 +102,5 @@
   ### Some care was taken to include as many conda packages as possible
   ### to reduce the number of pip-installed packages.
   - pip:
-=======
-  - bidict
-  - coverage=5.5
-  - nomkl
-  - nose=1.3.7
-  - nose-exclude
-  - numpy=1.23.5
-  - numpy-base=1.23.5
-  - pandas=1.5.3
-  - pip=23.1.2
-  - prompt_toolkit=3.0.20
-  - pydantic=1.9.*
-  - pytest
-  - python=3.10.12
-  - pytables=3.8.0
-  - scipy=1.10.1
-  - sqlalchemy=1.4
-  - tabulate==0.8.9
-  - typing-extensions<4.6.0
-  - ujson
-  - zlib=1.2.13
-  - pip:
-    - aiohttp==3.*
-    - aioprocessing==2.0
-    - aioresponses
-    - aiounittest
-    - appdirs==1.4.3
-    - async-timeout
-    - asyncssh==2.13.1
-    - pyOpenSSL==21.0.0
-    - appnope==0.1.3
-    - base58==2.1.1
-    - cachetools==4.0.0
-    - commlib-py==0.10.6
-    - cryptography==3.4.7
-    - cython==3.0.0a10
-    - diff-cover==5.1.2
-    - docker==5.0.3
-    - eip712-structs==1.1.0
-    - ethsnarks-loopring==0.1.5
-    - flake8==3.7.9
-    - gql
-    - grpcio
-    - grpcio-tools
-    - importlib-metadata==0.23
-    - injective-py==0.7.*
-    - mypy-extensions==0.4.3
-    - pandas_ta==0.3.14b
-    - pre-commit==2.18.1
-    - protobuf>=4
-    - psutil==5.7.2
-    - ptpython==3.0.20
-    - pyjwt==1.7.1
-    - pyperclip==1.7.0
-    - python-telegram-bot==12.8
-    - requests==2.*
-    - rsa==4.7
-    - ruamel-yaml==0.16.10
-    - signalr-client-aio==0.0.1.6.2
-    - substrate-interface==1.6.2
-    - solders==0.1.4
-    - web3
-    - websockets
-    - yarl==1.*
->>>>>>> a7df4ae6
     - git+https://github.com/CoinAlpha/python-signalr-client.git
     # - git+https://github.com/robotics-4-all/commlib-py.git@master