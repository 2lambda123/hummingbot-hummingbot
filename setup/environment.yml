--- conflicted
+++ resolved
@@ -3,7 +3,6 @@
   - defaults
   - conda-forge
 dependencies:
-<<<<<<< HEAD
   ### Packages needed for the build/install process
   - coverage>=7.3.0
   - cython>=3.0.1
@@ -104,70 +103,4 @@
   ### to reduce the number of pip-installed packages.
   - pip:
     - git+https://github.com/CoinAlpha/python-signalr-client.git
-    # - git+https://github.com/robotics-4-all/commlib-py.git@master
-=======
-  - aiounittest=1.4.1
-  - bidict
-  - coverage=5.5
-  - gql
-  - nomkl=1.0
-  - nose=1.3.7
-  - nose-exclude
-  - numpy=1.23.5
-  - numpy-base=1.23.5
-  - pandas=1.5.3
-  - pip=23.1.2
-  - prompt_toolkit=3.0.20
-  - pydantic=1.9.*
-  - pytest==7.3.2
-  - python=3.10.12
-  - pytables=3.8.0
-  - scipy=1.10.1
-  - tabulate==0.8.9
-  - typing-extensions<4.6.0
-  - zlib=1.2.13
-  - pip:
-    - 0x-contract-addresses==3.0.0
-    - 0x-contract-wrappers==2.0.0
-    - 0x-order-utils==4.0.0
-    - aiohttp==3.*
-    - aioprocessing==2.0.0
-    - aioresponses
-    - appdirs==1.4.3
-    - async-timeout
-    - asyncssh==2.13.1
-    - pyOpenSSL==21.0.0
-    - appnope==0.1.3
-    - base58==2.1.1
-    - cachetools==4.0.0
-    - commlib-py==0.10.6
-    - cryptography==3.4.7
-    - cython==3.0.0a10
-    - diff-cover
-    - docker==5.0.3
-    - dydx-v3-python==2.0.1
-    - ethsnarks-loopring==0.1.5
-    - flake8==3.7.9
-    - importlib-metadata==0.23
-    - injective-py==0.6.0.7
-    - mypy-extensions==0.4.3
-    - pandas_ta==0.3.14b
-    - yarl==1.*
-    - pre-commit==2.18.1
-    - psutil==5.7.2
-    - ptpython==3.0.20
-    - pyjwt==1.7.1
-    - pyperclip==1.7.0
-    - python-telegram-bot==12.8
-    - requests==2.*
-    - rsa==4.7
-    - ruamel-yaml==0.16.10
-    - signalr-client-aio==0.0.1.6.2
-    - sqlalchemy==1.4.*
-    - substrate-interface==1.6.2
-    - solders==0.1.4
-    - web3==5.31.4
-    - websockets==9.1
-    - ujson==5.7.0
-    - git+https://github.com/CoinAlpha/python-signalr-client.git
->>>>>>> 6bfb0a32
+    # - git+https://github.com/robotics-4-all/commlib-py.git@master