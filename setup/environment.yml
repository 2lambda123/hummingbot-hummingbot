name: hummingbot
channels:
  - conda-forge
  - defaults
dependencies:
  ### Packages needed for the build/install process
  - coverage>=7.2.7
  - cython=3.0.0
  - cython-lint>=0.15.0
  - flake8>=6.1.0
  - diff-cover>=7.7.0
  - nose>=1.3.7
  - nose-exclude>=0.5.0
  - pip>=23.2.1
  - pre-commit>=3.3.3
  - python>=3.10,<3.11
  - pytest>=7.4.0
  - setuptools>=68.0.0
  ### Packages used within HB and helping reduce the footprint of pip-installed packages
  - aiohttp>=3.8.5
  - asyncssh>=2.13.2
  - aiounittest>=1.4.2
  - async-timeout>=4.0.2
  - bidict>=0.22.1
  - cachetools>=5.3.1
  - cryptography>=41.0.2
<<<<<<< HEAD
  - cytoolz>=0.12.1
=======
>>>>>>> a729696d
  - numpy>=1.25.0
  - numpy-base>=1.25.0
  - pandas>=2.0.3
  - pandas-ta>=0.3.14b
  - prompt_toolkit>=3.0.39
  - protobuf>=4.23.3
  - psutil>=5.9.5
<<<<<<< HEAD
=======
  - aiohttp>=3.8.4
  - asyncssh>=2.7.2
  - aiounittest>=1.4.1
  - async-timeout
  - bidict
  - cachetools>=4.1.0
  - cryptography>=2.8
  - cytoolz>=0.12.1
  - numpy>=1.20.1
  - numpy-base>=1.20.1
  - pandas>=1.2.1
  - pandas-ta>=0.3.14b0
  - prompt_toolkit>=3.0.20
  - protobuf>=4.21.0
  - psutil>=5.7.2
>>>>>>> a729696d
  - ptpython>=3.0.20
  - pydantic>=1.10.12,<2.0.0
  - pyperclip>=1.8.2
  - requests>=2.31.0
  - ruamel.yaml>=0.17.32
  - scipy>=1.11.1
  - six>=1.16.0
  - sqlalchemy>=1.4.49,<1.4.99
  - tabulate>=0.9.0
  - ujson>=5.7.0
  # This needs to be restricted to <2.0 - tests fail otherwise
  - urllib3>=1.26.15,<2.0
  - websockets>=11.0.3
  - yaml>=0.2.5
  - zlib>=1.2.13
  ### Packages required by pip packages that are available on conda-forge/defaults
  #
  ## Packages for commlib-py
  - hiredis>=2.2.3
  - paho-mqtt>=1.6.1
  - pika>=1.3.1
  #
  ## Packages for docker
  - websocket-client>=1.6.1
  #
  ### Packages for dydx-v3-python - Need to make sure we don't require a package that creates a fictitious conflict
  - backports.zoneinfo>=0.2.1
  - base58>=2.1.1
  - dateparser>=1.1.8
  - ecdsa>=0.18.0
  - eth-account>=0.8.0
  - importlib-resources>=6.0.0
  - ipfshttpclient>=0.8.0a2
  - jsonschema>=4.18.6
  - lru-dict>=1.2.0
  - mpmath>=1.3.0
  - pkgutil-resolve-name>=1.3.10
  - pyrsistent>=0.19.3
  - sympy>=1.12
  # This creates major conflicts and long resolution time
  - web3>=6.7.0
  #
  ## Packages for ethsnarks-loopring
  - bitstring>=4.0.2
  - pyblake2>=1.1.2
  #
  ## Packages for injective-py
  - aiocron>=1.8
  - asn1crypto>=1.5.1
  - grpcio>=1.56.2
  - grpcio-tools>=1.54.2
  - mnemonic>=0.20
  #
  ## Packages for python-telegram-bot
  - future>=0.18.3
  - tornado>=6.3.2
  #
  ### Packages required by pip packages that are not available on conda-forge/defaults
  ### These are installed via pip --no-deps to prevent them overriding the conda
  ### packages above (see pip_packages.txt file).
  ### Some care was taken to include as many conda packages as possible
  ### to reduce the number of pip-installed packages.
  - pip:
    - git+https://github.com/CoinAlpha/python-signalr-client.git
    # - git+https://github.com/robotics-4-all/commlib-py.git@master<|MERGE_RESOLUTION|>--- conflicted
+++ resolved
@@ -24,10 +24,7 @@
   - bidict>=0.22.1
   - cachetools>=5.3.1
   - cryptography>=41.0.2
-<<<<<<< HEAD
   - cytoolz>=0.12.1
-=======
->>>>>>> a729696d
   - numpy>=1.25.0
   - numpy-base>=1.25.0
   - pandas>=2.0.3
@@ -35,8 +32,6 @@
   - prompt_toolkit>=3.0.39
   - protobuf>=4.23.3
   - psutil>=5.9.5
-<<<<<<< HEAD
-=======
   - aiohttp>=3.8.4
   - asyncssh>=2.7.2
   - aiounittest>=1.4.1
@@ -52,17 +47,16 @@
   - prompt_toolkit>=3.0.20
   - protobuf>=4.21.0
   - psutil>=5.7.2
->>>>>>> a729696d
   - ptpython>=3.0.20
-  - pydantic>=1.10.12,<2.0.0
-  - pyperclip>=1.8.2
-  - requests>=2.31.0
-  - ruamel.yaml>=0.17.32
-  - scipy>=1.11.1
-  - six>=1.16.0
-  - sqlalchemy>=1.4.49,<1.4.99
-  - tabulate>=0.9.0
-  - ujson>=5.7.0
+  - pydantic>=1.10.4,<2.0.0
+  - pyperclip>=1.7.0
+  - requests>=2.28.2
+  - ruamel.yaml>=0.16.10
+  - scipy>=1.6.2
+  - six>=1.14.0
+  - sqlalchemy>=1.4,<1.4.99
+  - tabulate>=0.8.9
+  - ujson>=1.35
   # This needs to be restricted to <2.0 - tests fail otherwise
   - urllib3>=1.26.15,<2.0
   - websockets>=11.0.3
