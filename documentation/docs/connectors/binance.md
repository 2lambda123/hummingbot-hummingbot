--- conflicted
+++ resolved
@@ -59,11 +59,8 @@
 
 ### Transaction Fees
 
-<<<<<<< HEAD
 By default, trading fees are 0.1% on Binance for both market makers and takers. However, users who trade high volumes and own substantial amounts of Binance Coin can receive discounts. More details can be found [here](https://www.binance.com/en/support/articles/115000429332-Fee-Structure-on-Binance). 
 
-Users can override the default fees by editing [`conf_fee_overrides.yml`](https://docs.hummingbot.io/advanced/fee-overrides/).
-=======
-By default, trading fees are 0.1% on Binance for both market makers and takers. However, users who trade high volumes and own substantial amounts of Binance Coin can receive discounts. More details can be found [here](https://www.binance.com/en/support/articles/115000429332-Fee-Structure-on-Binance). Users can override the default fees by editing [`conf_fee_overrides.yml`](/advanced/fee-overrides/).
->>>>>>> 5c6d396f
+Users can override the default fees by editing [`conf_fee_overrides.yml`](/advanced/fee-overrides/).
 
+
