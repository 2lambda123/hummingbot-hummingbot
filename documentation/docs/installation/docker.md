# Running Hummingbot via Docker

Using a pre-compiled version of Hummingbot from Docker allows you to run Hummingbot with a a few simple commands.

Docker images of Hummingbot are available on Docker Hub at [coinalpha/hummingbot](https://hub.docker.com/r/coinalpha/hummingbot).

<<<<<<< HEAD
!!! warning
    The instructions below assume you already have Docker installed.  If you do not have it installed, you can follow the installation guide for your system:
    - [Docker for Windows](/installation/docker_windows)
    - [Docker for MacOS](/installation/docker_macOS)
    - [Docker for Linux](/installation/docker_linux)

## Installing Hummingbot

``` bash="Create New Instance"
=======
!!! note "Docker installation guides"
    The instructions below assume you already of Docker installed.  If you do not have Docker installed, you can follow the installation guides:

    - [Docker for Windows](/installation/docker_windows/)
    - [Docker for MacOS](/installation/docker_macOS/)
    - [Docker for Linux](/installation/docker_linux/)


---

## Docker commands for MacOSX/Linux

The commands below are the install, restart, and update commands for Docker in MacOSX or Linux.

!!! note "You can customize the following parameters in the commands below"
    - `my-instance-1`: name of your instance
    - `latest`: the image version, e.g. `latest`, `development`, or a specific version `0.8.1`
    - `hummingbot_conf`: path on your host machine for `conf/`
    - `hummingbot_logs`: path on your host machine for `logs/`

### Create new instance

The commands below (1) create a new `my-instance-1` folder for your instance and (2) `hummingbot_conf` and `hummingbot_logs` folders within that folder.

The third command creats and starts up the instance of Hummingbot.

```
>>>>>>> 48819b10
# 1) Create folder for your new instance and navigate inside
mkdir myhummingbot && cd myhummingbot

# 2) Create folders for log and config files
mkdir hummingbot_conf && mkdir hummingbot_logs

<<<<<<< HEAD
# 3) Launch a new instance of hummingbot
=======
# 3) Launch new hummingbot instance hummingbot
docker run -it \
--name my-instance-1 \
--mount "type=bind,source=$(pwd)/hummingbot_conf,destination=/conf/" \
--mount "type=bind,source=$(pwd)/hummingbot_logs,destination=/logs/" \
coinalpha/hummingbot:latest
```

### Restart instance

The command below restarts and attaches to a previously created instance:

```
docker start my-instance-1 && docker attach my-instance-1
```

### Update Hummingbot version 

The command below updates the hummingbot image and re-creates the instance:

```
# 1) Navigate to your instance folder
cd my-instance-1

# 2) Delete instance and old hummingbot image
#    Re-create instance with latest hummingbot release
docker rm my-instance-1 && \
docker image rm coinalpha/hummingbot:latest && \
>>>>>>> 48819b10
docker run -it \
--name myhummingbot \
--mount "type=bind,source=$(pwd)/hummingbot_conf,destination=/conf/" \
--mount "type=bind,source=$(pwd)/hummingbot_logs,destination=/logs/" \
coinalpha/hummingbot:latest
```

<<<<<<< HEAD
!!! note "You can customize the parameters above"
    - `myhummingbot`: the name of your instance
=======
----

## Docker commands for Windows

The commands below will create a new `my-instance-1` folder in `C:/users/YOUR_USER_NAME.`

The commands below are the install, restart, and update commands for Docker in Windows.

!!! note "You can customize the following parameters in the commands below"
    - `my-instance-1`: name of your instance
>>>>>>> 48819b10
    - `latest`: the image version, e.g. `latest`, `development`, or a specific version `0.8.1`
    - `hummingbot_conf`: path on your host machine for `conf/`
    - `hummingbot_logs`: path on your host machine for `logs/`

<<<<<<< HEAD

### Config and Log Files

The above methodology requires you to explicitly specify the paths where you want to mount the `conf/` and `logs/` folders on your local machine.
=======
### Create new instance

The commands below (1) create a new `my-instance-1` folder for your instance and (2) `hummingbot_conf` and `hummingbot_logs` folders within that folder.

The third command creats and starts up the instance of Hummingbot.

```
# 1) Create folder for your new instance and navigate inside
mkdir ~/my-instance-1 && cd ~/my-instance-1
>>>>>>> 48819b10

The example commands above assume that you create three folders:

```
myhummingbot           # Top level folder for your instance
├── hummingbot_conf    # Maps to hummingbot's conf/ folder, which stores configuration files
└── hummingbot_logs    # Maps to hummingbot's logs/ folder, which stores log files
```

!!! info "`docker run` command from `myhummingbot` folder"
    - The `docker run` command (when creating a new instance or updating Hummingbot version) must be run from inside of the `myhummingbot` folder.
    - You must create all folders prior to using the `docker run` command.

<<<<<<< HEAD
## Restarting Hummingbot

For users unfamiliar with Docker, it may not be clear how to restart Hummingbot given the immediate start after the initial download. Doing so, however, is very simple with the right command.

``` bash="Restart Instance"
# 1) Restart and connect to your Hummingbot image
docker start myhummingbot && docker attach myhummingbot
```

## Updating Hummingbot

Hummingbot does not currently have a way of updating existing releases. Instead, users must delete the old image and re-install the newer version. See below for the required commands:

``` bash="Update Version"
=======
### Restart instance

The command below restarts and attaches to a previously created instance:

```
docker start my-instance-1 && docker attach my-instance-1
```

### Update Hummingbot version

The command below updates the hummingbot image and re-creates the instance

```
>>>>>>> 48819b10
# 1) Navigate to your instance folder
cd myhummingbot

# 2) Delete instance and old hummingbot image
docker rm myhummingbot && \
docker image rm coinalpha/hummingbot:latest

# 3) Re-create instance with latest hummingbot release
docker run -it \
--name myhummingbot \
--mount "type=bind,source=$(pwd)/hummingbot_conf,destination=/conf/" \
--mount "type=bind,source=$(pwd)/hummingbot_logs,destination=/logs/" \
coinalpha/hummingbot:latest
```

<<<<<<< HEAD
## Handling Common Errors
=======
---

## Config and log files

The above methodology requires you to explicitly specify the paths where you want to mount the `conf/` and `logs/` folders on your local machine.
>>>>>>> 48819b10

Windows users may encounter the following error when running the Docker Toolbox for Windows:

```
C:\Program Files\Docker Toolbox\docker.exe: Error response from daemon: Get https://registry-1.docker.io/v2/: net/http: request canceled while waiting for connection (Client.Timeout exceeded while awaiting headers).
See 'C:\Program Files\Docker Toolbox\docker.exe run --help'.
```

This appears to be an environment configuration problem. The solution is to refresh the environment settings and restart the environment which can be done with the following commands:

```
docker-machine restart default      # Restart the environment
eval $(docker-machine env default)  # Refresh your environment settings
```<|MERGE_RESOLUTION|>--- conflicted
+++ resolved
@@ -4,7 +4,6 @@
 
 Docker images of Hummingbot are available on Docker Hub at [coinalpha/hummingbot](https://hub.docker.com/r/coinalpha/hummingbot).
 
-<<<<<<< HEAD
 !!! warning
     The instructions below assume you already have Docker installed.  If you do not have it installed, you can follow the installation guide for your system:
     - [Docker for Windows](/installation/docker_windows)
@@ -14,73 +13,13 @@
 ## Installing Hummingbot
 
 ``` bash="Create New Instance"
-=======
-!!! note "Docker installation guides"
-    The instructions below assume you already of Docker installed.  If you do not have Docker installed, you can follow the installation guides:
-
-    - [Docker for Windows](/installation/docker_windows/)
-    - [Docker for MacOS](/installation/docker_macOS/)
-    - [Docker for Linux](/installation/docker_linux/)
-
-
----
-
-## Docker commands for MacOSX/Linux
-
-The commands below are the install, restart, and update commands for Docker in MacOSX or Linux.
-
-!!! note "You can customize the following parameters in the commands below"
-    - `my-instance-1`: name of your instance
-    - `latest`: the image version, e.g. `latest`, `development`, or a specific version `0.8.1`
-    - `hummingbot_conf`: path on your host machine for `conf/`
-    - `hummingbot_logs`: path on your host machine for `logs/`
-
-### Create new instance
-
-The commands below (1) create a new `my-instance-1` folder for your instance and (2) `hummingbot_conf` and `hummingbot_logs` folders within that folder.
-
-The third command creats and starts up the instance of Hummingbot.
-
-```
->>>>>>> 48819b10
 # 1) Create folder for your new instance and navigate inside
 mkdir myhummingbot && cd myhummingbot
 
 # 2) Create folders for log and config files
 mkdir hummingbot_conf && mkdir hummingbot_logs
 
-<<<<<<< HEAD
 # 3) Launch a new instance of hummingbot
-=======
-# 3) Launch new hummingbot instance hummingbot
-docker run -it \
---name my-instance-1 \
---mount "type=bind,source=$(pwd)/hummingbot_conf,destination=/conf/" \
---mount "type=bind,source=$(pwd)/hummingbot_logs,destination=/logs/" \
-coinalpha/hummingbot:latest
-```
-
-### Restart instance
-
-The command below restarts and attaches to a previously created instance:
-
-```
-docker start my-instance-1 && docker attach my-instance-1
-```
-
-### Update Hummingbot version 
-
-The command below updates the hummingbot image and re-creates the instance:
-
-```
-# 1) Navigate to your instance folder
-cd my-instance-1
-
-# 2) Delete instance and old hummingbot image
-#    Re-create instance with latest hummingbot release
-docker rm my-instance-1 && \
-docker image rm coinalpha/hummingbot:latest && \
->>>>>>> 48819b10
 docker run -it \
 --name myhummingbot \
 --mount "type=bind,source=$(pwd)/hummingbot_conf,destination=/conf/" \
@@ -88,41 +27,15 @@
 coinalpha/hummingbot:latest
 ```
 
-<<<<<<< HEAD
 !!! note "You can customize the parameters above"
     - `myhummingbot`: the name of your instance
-=======
-----
-
-## Docker commands for Windows
-
-The commands below will create a new `my-instance-1` folder in `C:/users/YOUR_USER_NAME.`
-
-The commands below are the install, restart, and update commands for Docker in Windows.
-
-!!! note "You can customize the following parameters in the commands below"
-    - `my-instance-1`: name of your instance
->>>>>>> 48819b10
     - `latest`: the image version, e.g. `latest`, `development`, or a specific version `0.8.1`
     - `hummingbot_conf`: path on your host machine for `conf/`
     - `hummingbot_logs`: path on your host machine for `logs/`
 
-<<<<<<< HEAD
-
 ### Config and Log Files
 
 The above methodology requires you to explicitly specify the paths where you want to mount the `conf/` and `logs/` folders on your local machine.
-=======
-### Create new instance
-
-The commands below (1) create a new `my-instance-1` folder for your instance and (2) `hummingbot_conf` and `hummingbot_logs` folders within that folder.
-
-The third command creats and starts up the instance of Hummingbot.
-
-```
-# 1) Create folder for your new instance and navigate inside
-mkdir ~/my-instance-1 && cd ~/my-instance-1
->>>>>>> 48819b10
 
 The example commands above assume that you create three folders:
 
@@ -136,7 +49,6 @@
     - The `docker run` command (when creating a new instance or updating Hummingbot version) must be run from inside of the `myhummingbot` folder.
     - You must create all folders prior to using the `docker run` command.
 
-<<<<<<< HEAD
 ## Restarting Hummingbot
 
 For users unfamiliar with Docker, it may not be clear how to restart Hummingbot given the immediate start after the initial download. Doing so, however, is very simple with the right command.
@@ -151,21 +63,6 @@
 Hummingbot does not currently have a way of updating existing releases. Instead, users must delete the old image and re-install the newer version. See below for the required commands:
 
 ``` bash="Update Version"
-=======
-### Restart instance
-
-The command below restarts and attaches to a previously created instance:
-
-```
-docker start my-instance-1 && docker attach my-instance-1
-```
-
-### Update Hummingbot version
-
-The command below updates the hummingbot image and re-creates the instance
-
-```
->>>>>>> 48819b10
 # 1) Navigate to your instance folder
 cd myhummingbot
 
@@ -181,15 +78,7 @@
 coinalpha/hummingbot:latest
 ```
 
-<<<<<<< HEAD
 ## Handling Common Errors
-=======
----
-
-## Config and log files
-
-The above methodology requires you to explicitly specify the paths where you want to mount the `conf/` and `logs/` folders on your local machine.
->>>>>>> 48819b10
 
 Windows users may encounter the following error when running the Docker Toolbox for Windows:
 
