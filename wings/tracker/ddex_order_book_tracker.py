--- conflicted
+++ resolved
@@ -10,14 +10,10 @@
     Deque,
     List,
     Dict,
-<<<<<<< HEAD
     Set,
 )
-=======
-    Set)
 
 from hummingbot.logger import HummingbotLogger
->>>>>>> 53780974
 from wings.tracker.ddex_active_order_tracker import DDEXActiveOrderTracker
 from wings.order_book_tracker import (
     OrderBookTracker,
